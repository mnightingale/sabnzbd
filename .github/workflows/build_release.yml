--- conflicted
+++ resolved
@@ -144,10 +144,7 @@
         CERTIFICATES_P12: ${{ secrets.CERTIFICATES_P12 }}
         CERTIFICATES_P12_PASSWORD: ${{ secrets.CERTIFICATES_P12_PASSWORD }}
         MACOS_KEYCHAIN_TEMP_PASSWORD: ${{ secrets.MACOS_KEYCHAIN_TEMP_PASSWORD }}
-<<<<<<< HEAD
-=======
       if: env.CERTIFICATES_P12
->>>>>>> 59a3d58c
       run: |
         echo $CERTIFICATES_P12 | base64 --decode > certificate.p12
         security create-keychain -p "$MACOS_KEYCHAIN_TEMP_PASSWORD" build.keychain 
