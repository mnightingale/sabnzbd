name: CI Tests

on: [push, pull_request]

jobs:
  test:
    name: Test ${{ matrix.name }} - Python ${{ matrix.python-version }}
    runs-on: ${{ matrix.os }}
    timeout-minutes: 15
    strategy:
      fail-fast: false
      matrix:
<<<<<<< HEAD
        python-version: ["3.6", "3.7", "3.8", "3.9", "3.10"]
=======
        python-version: ["3.7", "3.8", "3.9", "3.10"]
>>>>>>> e586ead0
        os: [ubuntu-20.04]
        include:
          # TODO: Update to 3.10 when all packages are available, currently lxml is missing
          - name: macOS
            os: macos-latest
<<<<<<< HEAD
            python-version: "3.9"
          - name: Windows
            os: windows-latest
            python-version: "3.9"
=======
            python-version: "3.10"
          - name: Windows
            os: windows-latest
            python-version: "3.10"
>>>>>>> e586ead0

    steps:
    - uses: actions/checkout@v2
    - name: Set up Python ${{ matrix.python-version }}
      uses: actions/setup-python@v2
      with:
        python-version: ${{ matrix.python-version }}
    - name: Install system dependencies
      if: runner.os == 'Linux'
      run: sudo apt-get install unrar p7zip-full par2
    - name: Install Python dependencies
      run: |
        python --version
        pip install --upgrade pip wheel
        pip install --upgrade -r requirements.txt
        pip install --upgrade -r tests/requirements.txt
    - name: Test SABnzbd
      run: pytest -s

<|MERGE_RESOLUTION|>--- conflicted
+++ resolved
@@ -10,27 +10,16 @@
     strategy:
       fail-fast: false
       matrix:
-<<<<<<< HEAD
-        python-version: ["3.6", "3.7", "3.8", "3.9", "3.10"]
-=======
         python-version: ["3.7", "3.8", "3.9", "3.10"]
->>>>>>> e586ead0
         os: [ubuntu-20.04]
         include:
           # TODO: Update to 3.10 when all packages are available, currently lxml is missing
           - name: macOS
             os: macos-latest
-<<<<<<< HEAD
-            python-version: "3.9"
-          - name: Windows
-            os: windows-latest
-            python-version: "3.9"
-=======
             python-version: "3.10"
           - name: Windows
             os: windows-latest
             python-version: "3.10"
->>>>>>> e586ead0
 
     steps:
     - uses: actions/checkout@v2
