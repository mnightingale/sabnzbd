# Special requirements for macOS universal2 binary release
# This way dependabot can auto-update them
<<<<<<< HEAD
cryptography==38.0.3
=======
cryptography==38.0.4
>>>>>>> 59a3d58c
<|MERGE_RESOLUTION|>--- conflicted
+++ resolved
@@ -1,7 +1,3 @@
 # Special requirements for macOS universal2 binary release
 # This way dependabot can auto-update them
-<<<<<<< HEAD
-cryptography==38.0.3
-=======
-cryptography==38.0.4
->>>>>>> 59a3d58c
+cryptography==38.0.4