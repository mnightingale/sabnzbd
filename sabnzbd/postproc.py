#!/usr/bin/python3 -OO
# Copyright 2007-2022 The SABnzbd-Team <team@sabnzbd.org>
#
# This program is free software; you can redistribute it and/or
# modify it under the terms of the GNU General Public License
# as published by the Free Software Foundation; either version 2
# of the License, or (at your option) any later version.
#
# This program is distributed in the hope that it will be useful,
# but WITHOUT ANY WARRANTY; without even the implied warranty of
# MERCHANTABILITY or FITNESS FOR A PARTICULAR PURPOSE.  See the
# GNU General Public License for more details.
#
# You should have received a copy of the GNU General Public License
# along with this program; if not, write to the Free Software
# Foundation, Inc., 51 Franklin Street, Fifth Floor, Boston, MA  02110-1301, USA.

"""
sabnzbd.postproc - threaded post-processing of jobs
"""
import os
import logging
import functools
import subprocess
import time
import re
import gc
import queue
from typing import List, Optional, Tuple

import sabnzbd
from sabnzbd.newsunpack import (
    unpacker,
    par2_repair,
    external_processing,
    sfv_check,
    build_filelists,
    rar_sort,
    is_sfv_file,
)
from threading import Thread
<<<<<<< HEAD
from sabnzbd.misc import on_cleanup_list, is_sample
=======
from sabnzbd.misc import on_cleanup_list, is_sample, helpful_warning
>>>>>>> e586ead0
from sabnzbd.filesystem import (
    real_path,
    get_unique_dir,
    move_to_path,
    make_script_path,
    long_path,
    clip_path,
    renamer,
    remove_dir,
    globber,
    globber_full,
    set_permissions,
    cleanup_empty_directories,
    fix_unix_encoding,
    sanitize_and_trim_path,
    sanitize_files,
    remove_file,
    listdir_full,
    setname_from_path,
    create_all_dirs,
    get_unique_filename,
    get_ext,
    get_filename,
)
from sabnzbd.nzbstuff import NzbObject
from sabnzbd.sorting import Sorter
from sabnzbd.constants import (
    REPAIR_PRIORITY,
    FORCE_PRIORITY,
    POSTPROC_QUEUE_FILE_NAME,
    POSTPROC_QUEUE_VERSION,
    JOB_ADMIN,
    Status,
    VERIFIED_FILE,
    IGNORED_MOVIE_FOLDERS,
)
from sabnzbd.nzbparser import process_single_nzb
import sabnzbd.emailer as emailer
import sabnzbd.config as config
import sabnzbd.cfg as cfg
import sabnzbd.database as database
import sabnzbd.notifier as notifier
import sabnzbd.utils.rarfile as rarfile
import sabnzbd.utils.rarvolinfo as rarvolinfo
import sabnzbd.utils.checkdir
import sabnzbd.deobfuscate_filenames as deobfuscate


MAX_FAST_JOB_COUNT = 3


class PostProcessor(Thread):
    """PostProcessor thread, designed as Singleton"""

    def __init__(self):
        """Initialize PostProcessor thread"""
        super().__init__()

        # This history queue is simply used to log what active items to display in the web_ui
        self.history_queue: List[NzbObject] = []
        self.load()

        # Fast-queue for jobs already finished by DirectUnpack
        self.fast_queue: queue.Queue[Optional[NzbObject]] = queue.Queue()

        # Regular queue for jobs that might need more attention
        self.slow_queue: queue.Queue[Optional[NzbObject]] = queue.Queue()

        # Load all old jobs
        for nzo in self.history_queue:
            self.process(nzo)

        # So we can always cancel external processes
        self.external_process: Optional[subprocess.Popen] = None

        # Counter to not only process fast-jobs
        self.__fast_job_count = 0

        # State variables
        self.__stop = False
        self.__busy = False
        self.paused = False

    def save(self):
        """Save postproc queue"""
        logging.info("Saving postproc queue")
        sabnzbd.filesystem.save_admin((POSTPROC_QUEUE_VERSION, self.history_queue), POSTPROC_QUEUE_FILE_NAME)

    def load(self):
        """Save postproc queue"""
        logging.info("Loading postproc queue")
        data = sabnzbd.filesystem.load_admin(POSTPROC_QUEUE_FILE_NAME)
        if data is None:
            return
        try:
            version, history_queue = data
            if POSTPROC_QUEUE_VERSION != version:
                logging.warning(T("Old queue detected, use Status->Repair to convert the queue"))
            elif isinstance(history_queue, list):
                self.history_queue = [nzo for nzo in history_queue if os.path.exists(nzo.download_path)]
        except:
            logging.info("Corrupt %s file, discarding", POSTPROC_QUEUE_FILE_NAME)
            logging.info("Traceback: ", exc_info=True)

    def delete(self, nzo_id, del_files=False):
        """Remove a job from the post processor queue"""
        for nzo in self.history_queue:
            if nzo.nzo_id == nzo_id:
                if nzo.status in (Status.FAILED, Status.COMPLETED):
                    nzo.to_be_removed = True
                elif nzo.status in (Status.DOWNLOADING, Status.QUEUED):
                    self.remove(nzo)
                    nzo.purge_data(delete_all_data=del_files)
                    logging.info("Removed job %s from postproc queue", nzo.final_name)
                    nzo.work_name = ""  # Mark as deleted job
                break

    def process(self, nzo: NzbObject):
        """Push on finished job in the queue"""
        # Make sure we return the status "Waiting"
        nzo.status = Status.QUEUED
        if nzo not in self.history_queue:
            self.history_queue.append(nzo)

        # Fast-track if it has DirectUnpacked jobs or if it's still going
        if nzo.direct_unpacker and (nzo.direct_unpacker.success_sets or not nzo.direct_unpacker.killed):
            self.fast_queue.put(nzo)
        else:
            self.slow_queue.put(nzo)
        self.save()
        sabnzbd.misc.history_updated()

    def remove(self, nzo: NzbObject):
        """Remove given nzo from the queue"""
        try:
            self.history_queue.remove(nzo)
        except:
            pass
        self.save()
        sabnzbd.misc.history_updated()

    def stop(self):
        """Stop thread after finishing running job"""
        self.__stop = True
        self.slow_queue.put(None)
        self.fast_queue.put(None)

    def cancel_pp(self, nzo_id):
        """Change the status, so that the PP is canceled"""
        for nzo in self.history_queue:
            if nzo.nzo_id == nzo_id:
                nzo.abort_direct_unpacker()
                if nzo.pp_active:
                    nzo.pp_active = False
                    try:
                        # Try to kill any external running process
                        self.external_process.kill()
                        logging.info("Killed external process %s", self.external_process.args[0])
                    except:
                        pass
                return True
        return None

    def empty(self):
        """Return True if pp queue is empty"""
        return self.slow_queue.empty() and self.fast_queue.empty() and not self.__busy

    def get_queue(self):
        """Return list of NZOs that still need to be processed"""
        return [nzo for nzo in self.history_queue if nzo.work_name]

    def get_path(self, nzo_id):
        """Return download path for given nzo_id or None when not found"""
        for nzo in self.history_queue:
            if nzo.nzo_id == nzo_id:
                return nzo.download_path
        return None

    def run(self):
        """Postprocessor loop"""
        # First we do a dircheck
        complete_dir = sabnzbd.cfg.complete_dir.get_path()
        if sabnzbd.utils.checkdir.isFAT(complete_dir):
            helpful_warning(
                T("Completed Download Folder %s is on FAT file system, limiting maximum file size to 4GB")
                % complete_dir
            )
        else:
            logging.info("Completed Download Folder %s is not on FAT", complete_dir)

        # Start looping
        check_eoq = False
        while not self.__stop:
            self.__busy = False

            if self.paused:
                time.sleep(5)
                continue

            # Set NzbObject object to None so references from this thread do not keep the
            # object alive until the next job is added to post-processing (see #1628)
            nzo = None

            # Something in the fast queue?
            try:
                # Every few fast-jobs we should check allow a
                # slow job so that they don't wait forever
                if self.__fast_job_count >= MAX_FAST_JOB_COUNT and self.slow_queue.qsize():
                    raise queue.Empty

                nzo = self.fast_queue.get(timeout=2)
                self.__fast_job_count += 1
            except queue.Empty:
                # Try the slow queue
                try:
                    nzo = self.slow_queue.get(timeout=2)
                    # Reset fast-counter
                    self.__fast_job_count = 0
                except queue.Empty:
                    # Check for empty queue
                    if check_eoq:
                        check_eoq = False
                        handle_empty_queue()
                    # No fast or slow jobs, better luck next loop!
                    continue

            # Stop job
            if not nzo:
                continue

            # Job was already deleted.
            if not nzo.work_name:
                check_eoq = True
                continue

            # Flag NZO as being processed
            nzo.pp_active = True

            # Pause downloader, if users wants that
            if cfg.pause_on_post_processing():
                sabnzbd.Downloader.wait_for_postproc()

            self.__busy = True

            process_job(nzo)

            if nzo.to_be_removed:
                with database.HistoryDB() as history_db:
                    history_db.remove_history(nzo.nzo_id)
                nzo.purge_data()

            # Processing done
            nzo.pp_active = False

            self.remove(nzo)
            self.external_process = None
            check_eoq = True

            # Allow download to proceed
            sabnzbd.Downloader.resume_from_postproc()


def process_job(nzo: NzbObject):
    """Process one job"""
    start = time.time()

    # keep track of whether we can continue
    all_ok = True
    # keep track of par problems
    par_error = False
    # keep track of any unpacking errors
    unpack_error = False
    # Signal empty download, for when 'empty_postproc' is enabled
    empty = False
    nzb_list = []
    one_folder = False
    newfiles = []
    # These need to be initialized in case of a crash
    workdir_complete = ""
    tmp_workdir_complete = None
    script_log = ""
    script_line = ""

    # Get the job flags, repair/unpack can be changed during the steps, so we use local copy
    nzo.save_attribs()
    flag_repair, flag_unpack = nzo.repair, nzo.unpack

    # Normalize PP, just to be sure
    if nzo.delete:
        flag_unpack = True
    if flag_unpack:
        flag_repair = True

    # Get the NZB name
    filename = nzo.final_name

    # Download-processes can mark job as failed, skip all steps
    if nzo.fail_msg:
        all_ok = False
        par_error = True
        unpack_error = 1

    try:
        # If no files are present (except __admin__), fail the job
        if all_ok and len(globber(nzo.download_path)) < 2:
            if nzo.precheck:
                _, ratio = nzo.check_availability_ratio()
                emsg = T("Download might fail, only %s of required %s available") % (ratio, cfg.req_completion_rate())
            else:
                emsg = T("Download failed - Not on your server(s)")
                empty = True
            emsg += " - https://sabnzbd.org/not-complete"
            nzo.fail_msg = emsg
            nzo.set_unpack_info("Download", emsg)
            nzo.status = Status.FAILED
            # do not run unpacking or parity verification
            flag_repair = flag_unpack = False
            all_ok = cfg.empty_postproc() and empty
            if not all_ok:
                par_error = True
                unpack_error = 1

        script = nzo.script
        logging.info(
            "Starting Post-Processing on %s => Repair:%s, Unpack:%s, Delete:%s, Script:%s, Cat:%s",
            filename,
            flag_repair,
            flag_unpack,
            nzo.delete,
            script,
            nzo.cat,
        )

        # Set complete dir to workdir in case we need to abort
        workdir_complete = nzo.download_path

        # Send post-processing notification
        notifier.send_notification(T("Post-processing"), nzo.final_name, "pp", nzo.cat)

        # Par processing, if enabled
        if all_ok and flag_repair:
            par_error, re_add = parring(nzo)
            if re_add:
                # Try to get more par files
                return False

        # If we don't need extra par2, we can disconnect
        if sabnzbd.NzbQueue.actives(grabs=False) == 0 and cfg.autodisconnect():
            # This was the last job, close server connections
            sabnzbd.Downloader.disconnect()

        # Sanitize the resulting files
        sanitize_files(folder=nzo.download_path)

        # Check if user allows unsafe post-processing
        if flag_repair and cfg.safe_postproc():
            all_ok = all_ok and not par_error

        if all_ok:
            # Fix encodings
            fix_unix_encoding(nzo.download_path)

            # Use dirs generated by direct-unpacker
            if nzo.direct_unpacker and nzo.direct_unpacker.unpack_dir_info:
                (
                    tmp_workdir_complete,
                    workdir_complete,
                    file_sorter,
                    one_folder,
                    marker_file,
                ) = nzo.direct_unpacker.unpack_dir_info
            else:
                # Generate extraction path
                tmp_workdir_complete, workdir_complete, file_sorter, one_folder, marker_file = prepare_extraction_path(
                    nzo
                )

            # Run Stage 2: Unpack
            if flag_unpack:
                # Set the current nzo status to "Extracting...". Used in History
                nzo.status = Status.EXTRACTING
                logging.info("Running unpacker on %s", filename)
                unpack_error, newfiles = unpacker(nzo, tmp_workdir_complete, one_folder)
                logging.info("Unpacked files %s", newfiles)

                # Sanitize the resulting files
                newfiles = sanitize_files(filelist=newfiles)
                logging.info("Finished unpack_magic on %s", filename)

            if cfg.safe_postproc():
                all_ok = all_ok and not unpack_error

            if all_ok:
                # Move any (left-over) files to destination
                nzo.status = Status.MOVING
                nzo.set_action_line(T("Moving"), "...")
                for root, _, files in os.walk(nzo.download_path):
                    if not root.endswith(JOB_ADMIN):
                        for file in files:
                            path = os.path.join(root, file)
                            new_path = path.replace(nzo.download_path, tmp_workdir_complete)
                            ok, new_path = move_to_path(path, new_path)
                            if new_path:
                                newfiles.append(new_path)
                            if not ok:
                                nzo.set_unpack_info("Unpack", T("Failed moving %s to %s") % (path, new_path))
                                all_ok = False
                                break

            # Set permissions right
            set_permissions(tmp_workdir_complete)

            if all_ok and marker_file:
                del_marker(os.path.join(tmp_workdir_complete, marker_file))
                remove_from_list(marker_file, newfiles)

            if all_ok:
                # Remove files matching the cleanup list
                cleanup_list(tmp_workdir_complete, skip_nzb=True)

                # Check if this is an NZB-only download, if so redirect to queue
                # except when PP was Download-only
                if flag_repair:
                    nzb_list = nzb_redirect(tmp_workdir_complete, nzo.final_name, nzo.pp, script, nzo.cat, nzo.priority)
                else:
                    nzb_list = None
                if nzb_list:
                    nzo.set_unpack_info("Download", T("Sent %s to queue") % nzb_list)
                    cleanup_empty_directories(tmp_workdir_complete)
                else:
                    # Full cleanup including nzb's
                    cleanup_list(tmp_workdir_complete, skip_nzb=False)

        script_output = ""
        script_ret = 0
        script_error = False
        if not nzb_list:
            # Give destination its final name
            if cfg.folder_rename() and tmp_workdir_complete and not one_folder:
                if not all_ok:
                    # Rename failed folders so they are easy to recognize
                    workdir_complete = tmp_workdir_complete.replace("_UNPACK_", "_FAILED_")
                    workdir_complete = get_unique_dir(workdir_complete, create_dir=False)

                try:
                    newfiles = rename_and_collapse_folder(tmp_workdir_complete, workdir_complete, newfiles)
                except:
                    logging.error(
                        T('Error renaming "%s" to "%s"'),
                        clip_path(tmp_workdir_complete),
                        clip_path(workdir_complete),
                    )
                    logging.info("Traceback: ", exc_info=True)
                    # Better disable sorting because filenames are all off now
                    file_sorter.sorter_active = None

            if empty:
                job_result = -1
            else:
                job_result = int(par_error) + int(bool(unpack_error)) * 2

            if cfg.ignore_samples():
                remove_samples(workdir_complete)

            # TV/Movie/Date Renaming code part 2 - rename and move files to parent folder
            if all_ok and file_sorter.sorter_active:
                if newfiles:
                    workdir_complete, ok = file_sorter.sorter.rename(newfiles, workdir_complete)
                    if not ok:
                        nzo.set_unpack_info("Unpack", T("Failed to move files"))
                        nzo.fail_msg = T("Failed to move files")
                        all_ok = False

            # Run further post-processing
            if (all_ok or not cfg.safe_postproc()) and not nzb_list:
                # Use par2 files to deobfuscate unpacked file names
                # Only if we also run cleanup, so not to process the "regular" par2 files
<<<<<<< HEAD
                if flag_delete and cfg.process_unpacked_par2():
=======
                if nzo.delete and cfg.process_unpacked_par2():
>>>>>>> e586ead0
                    newfiles = deobfuscate.recover_par2_names(newfiles)

                if cfg.deobfuscate_final_filenames():
                    # Deobfuscate the filenames
                    logging.info("Running deobfuscate")
                    deobfuscate.deobfuscate_list(newfiles, nzo.final_name)

                # Run the user script
                script_path = make_script_path(script)
                if script_path:
                    # Set the current nzo status to "Ext Script...". Used in History
                    nzo.status = Status.RUNNING
                    nzo.set_action_line(T("Running script"), script)
                    nzo.set_unpack_info("Script", T("Running user script %s") % script, unique=True)
                    script_log, script_ret = external_processing(
                        script_path, nzo, clip_path(workdir_complete), nzo.final_name, job_result
                    )
                    script_line = get_last_line(script_log)
                    if script_log:
                        script_output = nzo.nzo_id
                    if script_line:
                        nzo.set_unpack_info("Script", script_line, unique=True)
                    else:
                        nzo.set_unpack_info("Script", T("Ran %s") % script, unique=True)

                    # Maybe bad script result should fail job
                    if script_ret and cfg.script_can_fail():
                        script_error = True
                        all_ok = False
                        nzo.fail_msg = T("Script exit code is %s") % script_ret

        # Email the results
        if not nzb_list and cfg.email_endjob():
            if cfg.email_endjob() == 1 or (cfg.email_endjob() == 2 and (unpack_error or par_error or script_error)):
                emailer.endjob(
                    nzo.final_name,
                    nzo.cat,
                    all_ok,
                    workdir_complete,
                    nzo.bytes_downloaded,
                    nzo.fail_msg,
                    nzo.unpack_info,
                    script,
                    script_log,
                    script_ret,
                )

        if script_output:
            # Can do this only now, otherwise it would show up in the email
            if script_ret:
                script_ret = "Exit(%s) " % script_ret
            else:
                script_ret = ""
            if len(script_log.rstrip().split("\n")) > 1:
                nzo.set_unpack_info(
                    "Script",
                    '%s%s <a href="./scriptlog?name=%s">(%s)</a>' % (script_ret, script_line, script_output, T("More")),
                    unique=True,
                )
            else:
                # No '(more)' button needed
                nzo.set_unpack_info("Script", "%s%s " % (script_ret, script_line), unique=True)

        # Cleanup again, including NZB files
        if all_ok:
            cleanup_list(workdir_complete, False)

        # Force error for empty result
        all_ok = all_ok and not empty

        # Update indexer with results
        if cfg.rating_enable():
            if nzo.encrypted > 0:
                sabnzbd.Rating.update_auto_flag(nzo.nzo_id, sabnzbd.Rating.FLAG_ENCRYPTED)
            if empty:
                hosts = [s.host for s in sabnzbd.Downloader.nzo_servers(nzo)]
                if not hosts:
                    hosts = [None]
                for host in hosts:
                    sabnzbd.Rating.update_auto_flag(nzo.nzo_id, sabnzbd.Rating.FLAG_EXPIRED, host)

    except:
        logging.error(T("Post Processing Failed for %s (%s)"), filename, T("see logfile"))
        logging.info("Traceback: ", exc_info=True)

        nzo.fail_msg = T("Post-processing was aborted")
        notifier.send_notification(T("Download Failed"), filename, "failed", nzo.cat)
        nzo.status = Status.FAILED
        par_error = True
        all_ok = False

        if cfg.email_endjob():
            emailer.endjob(
                nzo.final_name,
                nzo.cat,
                all_ok,
                clip_path(workdir_complete),
                nzo.bytes_downloaded,
                nzo.fail_msg,
                nzo.unpack_info,
                "",
                "",
                0,
            )

    if all_ok:
        # If the folder only contains one file OR folder, have that as the path
        # Be aware that series/generic/date sorting may move a single file into a folder containing other files
        workdir_complete = one_file_or_folder(workdir_complete)
        workdir_complete = os.path.normpath(workdir_complete)

    # Clean up the NZO data
    try:
        nzo.purge_data(delete_all_data=all_ok)
    except:
        logging.error(T("Cleanup of %s failed."), nzo.final_name)
        logging.info("Traceback: ", exc_info=True)

    # Use automatic retry link on par2 errors and encrypted/bad RARs
    if par_error or unpack_error in (2, 3):
        try_alt_nzb(nzo)

    # Check if it was aborted
    if not nzo.pp_active:
        nzo.fail_msg = T("Post-processing was aborted")
        all_ok = False

    # Show final status in history
    if all_ok:
        notifier.send_notification(T("Download Completed"), filename, "complete", nzo.cat)
        nzo.status = Status.COMPLETED
        nzo.fail_msg = ""
    else:
        notifier.send_notification(T("Download Failed"), filename, "failed", nzo.cat)
        nzo.status = Status.FAILED

    # Log the overall time taken for postprocessing
    postproc_time = int(time.time() - start)

    with database.HistoryDB() as history_db:
        # Add the nzo to the database. Only the path, script and time taken is passed
        # Other information is obtained from the nzo
        history_db.add_history_db(nzo, workdir_complete, postproc_time, script_log, script_line)
        # Purge items
        history_db.auto_history_purge()

    sabnzbd.misc.history_updated()
    return True


def prepare_extraction_path(nzo: NzbObject) -> Tuple[str, str, Sorter, bool, Optional[str]]:
    """Based on the information that we have, generate
    the extraction path and create the directory.
    Separated so it can be called from DirectUnpacker
    """
    one_folder = False
    marker_file = None
    # Determine class directory
    catdir = config.get_category(nzo.cat).dir()
    if catdir.endswith("*"):
        catdir = catdir.strip("*")
        one_folder = True
    complete_dir = real_path(cfg.complete_dir.get_path(), catdir)
    complete_dir = long_path(complete_dir)

    # TV/Movie/Date Renaming code part 1 - detect and construct paths
    if cfg.enable_meta():
        file_sorter = Sorter(nzo, nzo.cat)
    else:
        file_sorter = Sorter(None, nzo.cat)
    complete_dir = file_sorter.detect(nzo.final_name, complete_dir)
    if file_sorter.sorter_active:
        one_folder = False

    complete_dir = sanitize_and_trim_path(complete_dir)

    if one_folder:
        workdir_complete = create_all_dirs(complete_dir, apply_permissions=True)
    else:
        workdir_complete = get_unique_dir(os.path.join(complete_dir, nzo.final_name), create_dir=True)
        marker_file = set_marker(workdir_complete)

    if not workdir_complete or not os.path.exists(workdir_complete):
        logging.error(T("Cannot create final folder %s") % os.path.join(complete_dir, nzo.final_name))
        raise IOError

    if cfg.folder_rename() and not one_folder:
        prefixed_path = prefix(workdir_complete, "_UNPACK_")
        tmp_workdir_complete = get_unique_dir(prefix(workdir_complete, "_UNPACK_"), create_dir=False)

        try:
            renamer(workdir_complete, tmp_workdir_complete)
        except:
            pass  # On failure, just use the original name

        # Is the unique path different? Then we also need to modify the final path
        if prefixed_path != tmp_workdir_complete:
            workdir_complete = workdir_complete + os.path.splitext(tmp_workdir_complete)[1]
    else:
        tmp_workdir_complete = workdir_complete

    return tmp_workdir_complete, workdir_complete, file_sorter, one_folder, marker_file


def parring(nzo: NzbObject):
    """Perform par processing. Returns: (par_error, re_add)"""
    logging.info("Starting verification and repair of %s", nzo.final_name)
    par_error = False
    re_add = False

    # Get verification status of sets
    verified = sabnzbd.filesystem.load_data(VERIFIED_FILE, nzo.admin_path, remove=False) or {}
    logging.debug("Verified sets: %s", verified)

    # If all were verified successfully, we skip the rest of the checks
    if verified and all(verified.values()):
        logging.info("Skipping verification and repair, all sets previously verified: %s", verified)
        return par_error, re_add

    if nzo.extrapars:
        # Need to make a copy because it can change during iteration
        for setname in list(nzo.extrapars):
            # We do not care about repairing
            if cfg.ignore_samples() and is_sample(setname.lower()):
                logging.info("Skipping verification and repair of %s because it looks like a sample", setname)
                continue
            # Skip sets that were already tried
            if not verified.get(setname, False):
                logging.info("Running verification and repair on set %s", setname)
                need_re_add, res = par2_repair(nzo, setname)
                re_add = re_add or need_re_add
                verified[setname] = res

                # Update the general repair-state
                par_error = par_error or not res
            else:
                logging.info("Skipping verification and repair of %s as it was previously verified", setname)

    # Skip other checks and RAR-rename if there was a par2 problem
    if not par_error:
        # If there's no RAR's, they might be super-obfuscated
        # This can happen even if par2 is present, it is always performed
        # so that in the next section the try_rar_check can be used if no
        # par2 check was performed in the previous part
        _, _, rars, _, _ = build_filelists(nzo.download_path, check_rar=False)
        if not rars:
            # Returns number of renamed RAR's
            rar_renamer(nzo)

        # Try non-par2 checks if no par2 was available (empty) and they were not tried before ("" set to True)
        if not any(verified.values()):
            # No par2-sets found, skipped if already tried before
            logging.info("No par2 sets for %s", nzo.final_name)
            nzo.set_unpack_info("Repair", T("[%s] No par2 sets") % nzo.final_name)

            # Try SFV-based verification and rename
            sfv_check_result = None
            if cfg.sfv_check() and not verified.get("", False):
                sfv_check_result = try_sfv_check(nzo)
                par_error = sfv_check_result is False

            # If no luck with SFV, do RAR-check
            if sfv_check_result is None and cfg.enable_unrar():
                # Check for RAR's with a sensible extension
                _, _, rars, _, _ = build_filelists(nzo.download_path, check_rar=False)
                if rars:
                    par_error = not try_rar_check(nzo, rars)

            # Save that we already tried SFV/RAR-verification
            verified[""] = not par_error

    if re_add:
        logging.info("Re-added %s to queue", nzo.final_name)

        # need to reset the status so the processing happens again
        if nzo.priority != FORCE_PRIORITY:
            nzo.priority = REPAIR_PRIORITY
        nzo.status = Status.FETCHING
        nzo.fail_msg = ""

        sabnzbd.NzbQueue.add(nzo)
        sabnzbd.Downloader.resume_from_postproc()

    logging.debug("Verified sets: %s", verified)
    sabnzbd.filesystem.save_data(verified, VERIFIED_FILE, nzo.admin_path)

    logging.info("Verification and repair finished for %s", nzo.final_name)
    return par_error, re_add


def try_sfv_check(nzo: NzbObject) -> Optional[bool]:
    """Attempt to verify set using SFV file
    Return None if no SFV-sets, True/False based on verification
    """
    # Get list of SFV names
    sfvs = globber_full(nzo.download_path, "*.sfv")

    # If no files named *.sfv, lets search for obfuscated SFV files
    if not sfvs:
        files = globber_full(nzo.download_path, "*")
        for file in files:
            if is_sfv_file(file):
                logging.debug("Found and will use obfuscated SFV file: %s", file)
                sfvs.append(file)
        if not sfvs:
            # still no SFV, so:
            return None

    result = sfv_check(sfvs, nzo)
    if not result:
        print_sfv = [os.path.basename(sfv) for sfv in sfvs]
        fail_msg = T('Some files failed to verify against "%s"') % "; ".join(print_sfv)
        nzo.set_unpack_info("Repair", fail_msg)
        nzo.status = Status.FAILED
        nzo.fail_msg = fail_msg
        return False

    # Success
    nzo.set_unpack_info("Repair", T("Verified successfully using SFV files"))
    return True


def try_rar_check(nzo: NzbObject, rars):
    """Attempt to verify set using the RARs
    Return True if verified, False when failed
    When setname is '', all RAR files will be used, otherwise only the matching one
    If no RAR's are found, returns True
    """
    # Sort for better processing
    rars.sort(key=functools.cmp_to_key(rar_sort))

    # Test
    if rars:
        setname = setname_from_path(rars[0])
        nzo.status = Status.VERIFYING
        nzo.set_unpack_info("Repair", T("Trying RAR-based verification"), setname)
        nzo.set_action_line(T("Trying RAR-based verification"), "...")
        try:
            # Requires de-unicode for RarFile to work!
            zf = rarfile.RarFile(rars[0])

            # Skip if it's encrypted
            if zf.needs_password():
                msg = T("[%s] RAR-based verification failed: %s") % (setname, T("Passworded"))
                nzo.set_unpack_info("Repair", msg)
                return True

            # Will throw exception if something is wrong
            zf.testrar()
            # Success!
            msg = T("RAR files verified successfully")
            nzo.set_unpack_info("Repair", msg, setname)
            logging.info(msg)
            return True
        except rarfile.Error as e:
            nzo.fail_msg = T("RAR files failed to verify")
            msg = T("[%s] RAR-based verification failed: %s") % (setname, e)
            nzo.set_unpack_info("Repair", msg, setname)
            logging.info(msg)
            return False
    else:
        # No rar-files, so just continue
        return True


def rar_renamer(nzo: NzbObject) -> int:
    """Deobfuscate rar file names: Use header and content information to give RAR-files decent names"""
    nzo.status = Status.VERIFYING
    nzo.set_unpack_info("Repair", T("Trying RAR renamer"))
    nzo.set_action_line(T("Trying RAR renamer"), "...")

    renamed_files = 0

    # This is the most important datastructure (in case of mixed obfuscated rarsets)
    rarvolnr = {}
    # rarvolnr will contain per rar vol number the rarfilenames and their respective contents (and maybe other characteristics, like filesizes).
    # for example: rarvolnr[6]['somerandomfilename.rar']={'readme.txt', 'linux.iso'},
    # which means 'somerandomfilename.rar' has rarvolnumber 6, and contents 'readme.txt' and 'linux.iso'
    # if we find a rarfile with rarvolnumber 7, and 'linux.iso' in it, we have a match!

    # The volume number and real extension of a (obfuscated) rar file
    # so volnrext['dfakjldfalkjdfl.blabla'] = (14, 'part014.rar') or (2, 'r000')
    # Not really needed, but handy to avoid a second lookup at the renaming
    volnrext = {}

    # Scan rar files in workdir, but not subdirs
    workdir_files = os.listdir(nzo.download_path)
    for file_to_check in workdir_files:
        file_to_check = os.path.join(nzo.download_path, file_to_check)
        # We only want files:
        if not (os.path.isfile(file_to_check)):
            continue
        # The function will check if it's a RAR-file
        # We do a sanity-check for the returned number
        rar_vol, new_extension = rarvolinfo.get_rar_extension(file_to_check)
        if 0 < rar_vol < 1000:
            logging.debug("Detected volume-number %s from RAR-header: %s ", rar_vol, file_to_check)
            volnrext[file_to_check] = (rar_vol, new_extension)
            # The files inside rar file
            rar_contents = rarfile.RarFile(
                os.path.join(nzo.download_path, file_to_check), single_file_check=True
            ).filelist()
            try:
                rarvolnr[rar_vol]
            except:
                # does not yet exist, so create:
                rarvolnr[rar_vol] = {}
            rarvolnr[rar_vol][file_to_check] = rar_contents  # store them for matching (if needed)
        else:
            logging.debug("No RAR-volume-number found in %s", file_to_check)

    logging.debug("Deobfuscate: rarvolnr is: %s", rarvolnr)
    logging.debug("Deobfuscate: volnrext is: %s", volnrext)

    # Could be that there are no rar-files, we stop
    if not len(rarvolnr):
        return renamed_files

    # this can probably done with a max-key-lambda oneliner, but ... how?
    numberofrarsets = 0
    for mykey in rarvolnr.keys():
        numberofrarsets = max(numberofrarsets, len(rarvolnr[mykey]))
    logging.debug("Number of rarset is %s", numberofrarsets)

    if numberofrarsets == 1:
        # Just one obfuscated rarset ... that's easy
        logging.debug("Deobfuscate: Just one obfuscated rarset")
        for filename in volnrext:
            new_rar_name = "%s.%s" % (nzo.final_name, volnrext[filename][1])
            new_rar_name = os.path.join(nzo.download_path, new_rar_name)
            new_rar_name = get_unique_filename(new_rar_name)
            logging.debug("Deobfuscate: Renaming %s to %s" % (filename, new_rar_name))
            renamer(filename, new_rar_name)
            renamed_files += 1
        return renamed_files

    # numberofrarsets bigger than 1, so a mixed rar set, so we need pre-checking

    # Sanity check of the rar set
    # Get the highest rar part number (that's the upper limit):
    highest_rar = sorted(rarvolnr.keys())[-1]
    # A staircase check: number of rarsets should no go up, but stay the same or go down
    how_many_previous = 1000  # 1000 rarset mixed ... should be enough ... typical is 1, 2 or maybe 3
    # Start at part001.rar and go the highest
    for rar_set_number in range(1, highest_rar + 1):
        try:
            how_many_here = len(rarvolnr[rar_set_number])
        except:
            # rarset does not exist at all
            logging.warning("rarset %s is missing completely, so I can't deobfuscate.", rar_set_number)
            return 0
        # OK, it exists, now let's check it's not higher
        if how_many_here > how_many_previous:
            # this should not happen: higher number of rarset than previous number of rarset
            logging.warning("no staircase! rarset %s is higher than previous, so I can't deobfuscate.", rar_set_number)
            return 0
        how_many_previous = how_many_here

    # OK, that looked OK (a declining staircase), so we can safely proceed
    # More than one obfuscated rarset, so we must do matching based of files inside the rar files

    # Assign (random) rar set names, first come first serve basis
    rarsetname = {}  # in which rar set it should be, so rar set 'A', or 'B', or ...
    mychar = "A"
    # First things first: Assigning a rarsetname to the rar file which have volume number 1
    for base_obfuscated_filename in rarvolnr[1]:
        rarsetname[base_obfuscated_filename] = mychar + "--" + nzo.final_name
        mychar = chr(ord(mychar) + 1)
    logging.debug("Deobfuscate: rarsetname %s", rarsetname)

    # Do the matching, layer by layer (read: rarvolnumber)
    # So, all rar files with rarvolnr 1, find the contents (files inside the rar),
    # and match with rarfiles with rarvolnr 2, and put them in the correct rarset.
    # And so on, until the highest rarvolnr minus 1 matched against highest rarvolnr
    for n in range(1, len(rarvolnr)):
        logging.debug("Deobfuscate: Finding matches between rar sets %s and %s" % (n, n + 1))
        for base_obfuscated_filename in rarvolnr[n]:
            matchcounter = 0
            for next_obfuscated_filename in rarvolnr[n + 1]:
                # set() method with intersection (less strict): set(rarvolnr[n][base_obfuscated_filename]).intersection(set(rarvolnr[n+1][next_obfuscated_filename]))
                # check if the last filename inside the existing rar matches with the first filename in the following rar
                if rarvolnr[n][base_obfuscated_filename][-1] == rarvolnr[n + 1][next_obfuscated_filename][0]:
                    try:
                        rarsetname[next_obfuscated_filename] = rarsetname[base_obfuscated_filename]
                        matchcounter += 1
                    except KeyError:
                        logging.warning(T("No matching earlier rar file for %s"), next_obfuscated_filename)
            if matchcounter > 1:
                logging.info("Deobfuscate: more than one match, so risk on false positive matching.")

    # Do the renaming:
    for filename in rarsetname:
        new_rar_name = "%s.%s" % (rarsetname[filename], volnrext[filename][1])
        new_rar_name = os.path.join(nzo.download_path, new_rar_name)
        new_rar_name = get_unique_filename(new_rar_name)
        logging.debug("Deobfuscate: Renaming %s to %s" % (filename, new_rar_name))
        renamer(filename, new_rar_name)
        renamed_files += 1

    # Done: The obfuscated rar files have now been renamed to regular formatted filenames
    return renamed_files


def handle_empty_queue():
    """Check if empty queue calls for action"""
    if sabnzbd.NzbQueue.actives() == 0:
        sabnzbd.save_state()
        notifier.send_notification("SABnzbd", T("Queue finished"), "queue_done")

        # Perform end-of-queue action when one is set
        if sabnzbd.QUEUECOMPLETEACTION:
            logging.info(
                "Queue has finished, launching: %s (%s)", sabnzbd.QUEUECOMPLETEACTION, sabnzbd.QUEUECOMPLETEARG
            )
            if sabnzbd.QUEUECOMPLETEARG:
                sabnzbd.QUEUECOMPLETEACTION(sabnzbd.QUEUECOMPLETEARG)
            else:
                Thread(target=sabnzbd.QUEUECOMPLETEACTION).start()
            sabnzbd.misc.change_queue_complete_action(cfg.queue_complete(), new=False)

        # Trigger garbage collection and release of memory
        logging.debug("Triggering garbage collection and release of memory")
        gc.collect()
        if sabnzbd.LIBC:
            sabnzbd.LIBC.malloc_trim(0)


def cleanup_list(wdir, skip_nzb):
    """Remove all files whose extension matches the cleanup list,
    optionally ignoring the nzb extension
    """
    if cfg.cleanup_list():
        try:
            files = os.listdir(wdir)
        except:
            files = ()
        for filename in files:
            path = os.path.join(wdir, filename)
            if os.path.isdir(path):
                cleanup_list(path, skip_nzb)
            else:
                if on_cleanup_list(filename, skip_nzb):
                    try:
                        logging.info("Removing unwanted file %s", path)
                        remove_file(path)
                    except:
                        logging.error(T("Removing %s failed"), clip_path(path))
                        logging.info("Traceback: ", exc_info=True)
        if files:
            # If directories only contained unwanted files, remove them
            cleanup_empty_directories(wdir)


def prefix(path, pre):
    """Apply prefix to last part of path
    '/my/path' and 'hi_' will give '/my/hi_path'
    """
    p, d = os.path.split(path)
    return os.path.join(p, pre + d)


def nzb_redirect(wdir, nzbname, pp, script, cat, priority):
    """Check if this job contains only NZB files,
    if so send to queue and remove if on clean-up list
    Returns list of processed NZB's
    """
    files = listdir_full(wdir)

    for nzb_file in files:
        if get_ext(nzb_file) != ".nzb":
            return None

    # For multiple NZBs, cannot use the current job name
    if len(files) != 1:
        nzbname = None

    # Process all NZB files
    for nzb_file in files:
        process_single_nzb(
            get_filename(nzb_file),
            nzb_file,
            pp=pp,
            script=script,
            cat=cat,
            priority=priority,
            dup_check=False,
            nzbname=nzbname,
        )
    return files


def one_file_or_folder(folder):
    """If the dir only contains one file or folder, join that file/folder onto the path"""
    if os.path.exists(folder) and os.path.isdir(folder):
        try:
            cont = os.listdir(folder)
            if len(cont) == 1:
                folder = os.path.join(folder, cont[0])
                folder = one_file_or_folder(folder)
        except OSError:
            # Can occur on paths it doesn't like, for example "C:"
            pass
    return folder


TAG_RE = re.compile(r"<[^>]+>")


def get_last_line(txt):
    """Return last non-empty line of a text, trim to 150 max"""
    # First we remove HTML code in a basic way
    txt = TAG_RE.sub(" ", txt)

    # Then we get the last line
    lines = txt.split("\n")
    n = len(lines) - 1
    while n >= 0 and not lines[n].strip("\r\t "):
        n = n - 1

    line = lines[n].strip("\r\t ")
    if len(line) >= 150:
        line = line[:147] + "..."
    return line


def remove_samples(path):
    """Remove all files that match the sample pattern
    Skip deleting if it matches all files or there is only 1 file
    """
    files_to_delete = []
    nr_files = 0
    for root, _dirs, files in os.walk(path):
        for file_to_match in files:
            nr_files += 1
            if is_sample(file_to_match):
                files_to_delete.append(os.path.join(root, file_to_match))

    # Make sure we skip false-positives
    if len(files_to_delete) < nr_files:
        for path in files_to_delete:
            try:
                logging.info("Removing unwanted sample file %s", path)
                remove_file(path)
            except:
                logging.error(T("Removing %s failed"), clip_path(path))
                logging.info("Traceback: ", exc_info=True)
    else:
        logging.info("Skipping sample-removal, false-positive")


def rename_and_collapse_folder(oldpath, newpath, files):
    """Rename folder, collapsing when there's just a single subfolder
    oldpath --> newpath OR oldpath/subfolder --> newpath
    Modify list of filenames accordingly
    """
    orgpath = oldpath
    items = globber(oldpath)
    if len(items) == 1:
        folder = items[0]
        folder_path = os.path.join(oldpath, folder)
        if os.path.isdir(folder_path) and folder.lower() not in IGNORED_MOVIE_FOLDERS:
            logging.info("Collapsing %s", os.path.join(newpath, folder))
            oldpath = folder_path

    oldpath = os.path.normpath(oldpath)
    newpath = os.path.normpath(newpath)
    files = [os.path.normpath(f).replace(oldpath, newpath) for f in files]

    renamer(oldpath, newpath)
    try:
        remove_dir(orgpath)
    except:
        pass
    return files


def set_marker(folder: str) -> Optional[str]:
    """Set marker file and return name"""
    name = cfg.marker_file()
    if name:
        path = os.path.join(folder, name)
        logging.debug("Create marker file %s", path)
        try:
            fp = open(path, "w")
            fp.close()
        except:
            logging.info("Cannot create marker file %s", path)
            logging.info("Traceback: ", exc_info=True)
            name = None
    return name


def del_marker(path: str):
    """Remove marker file"""
    if path and os.path.exists(path):
        logging.debug("Removing marker file %s", path)
        try:
            remove_file(path)
        except:
            logging.info("Cannot remove marker file %s", path)
            logging.info("Traceback: ", exc_info=True)


def remove_from_list(name, lst):
    if name:
        for n in range(len(lst)):
            if lst[n].endswith(name):
                logging.debug("Popping %s", lst[n])
                lst.pop(n)
                return


def try_alt_nzb(nzo):
    """Try to get a new NZB if available"""
    url = nzo.nzo_info.get("failure")
    if url and cfg.new_nzb_on_failure():
        sabnzbd.urlgrabber.add_url(url, nzo.pp, nzo.script, nzo.cat, nzo.priority)<|MERGE_RESOLUTION|>--- conflicted
+++ resolved
@@ -39,11 +39,7 @@
     is_sfv_file,
 )
 from threading import Thread
-<<<<<<< HEAD
-from sabnzbd.misc import on_cleanup_list, is_sample
-=======
 from sabnzbd.misc import on_cleanup_list, is_sample, helpful_warning
->>>>>>> e586ead0
 from sabnzbd.filesystem import (
     real_path,
     get_unique_dir,
@@ -521,11 +517,7 @@
             if (all_ok or not cfg.safe_postproc()) and not nzb_list:
                 # Use par2 files to deobfuscate unpacked file names
                 # Only if we also run cleanup, so not to process the "regular" par2 files
-<<<<<<< HEAD
-                if flag_delete and cfg.process_unpacked_par2():
-=======
                 if nzo.delete and cfg.process_unpacked_par2():
->>>>>>> e586ead0
                     newfiles = deobfuscate.recover_par2_names(newfiles)
 
                 if cfg.deobfuscate_final_filenames():
