--- conflicted
+++ resolved
@@ -230,12 +230,9 @@
             )
         else:
             logging.debug("Completed Download Folder %s is not on FAT", complete_dir)
-<<<<<<< HEAD
-=======
 
         directory_is_writable(sabnzbd.cfg.download_dir.get_path())
         directory_is_writable(sabnzbd.cfg.complete_dir.get_path())
->>>>>>> ae09990c
 
         # Start looping
         check_eoq = False
