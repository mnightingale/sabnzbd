#!/usr/bin/python -OO
# Copyright 2008-2012 The SABnzbd-Team <team@sabnzbd.org>
#
# This program is free software; you can redistribute it and/or
# modify it under the terms of the GNU General Public License
# as published by the Free Software Foundation; either version 2
# of the License, or (at your option) any later version.
#
# This program is distributed in the hope that it will be useful,
# but WITHOUT ANY WARRANTY; without even the implied warranty of
# MERCHANTABILITY or FITNESS FOR A PARTICULAR PURPOSE.  See the
# GNU General Public License for more details.
#
# You should have received a copy of the GNU General Public License
# along with this program; if not, write to the Free Software
# Foundation, Inc., 51 Franklin Street, Fifth Floor, Boston, MA  02110-1301, USA.

"""
sabnzbd.newsunpack
"""

import os
import sys
import re
import subprocess
import logging
from time import time
import binascii

import sabnzbd
from sabnzbd.encoding import TRANS, UNTRANS, unicode2local, name_fixer, \
     reliable_unpack_names, unicoder, latin1, platform_encode
from sabnzbd.utils.rarfile import RarFile, is_rarfile
from sabnzbd.misc import format_time_string, find_on_path, make_script_path, int_conv, \
                         flag_file
from sabnzbd.tvsort import SeriesSorter
import sabnzbd.cfg as cfg
from constants import Status, QCHECK_FILE

if sabnzbd.WIN32:
    try:
        import win32api
        from win32con import SW_HIDE
        from win32process import STARTF_USESHOWWINDOW, IDLE_PRIORITY_CLASS
    except ImportError:
        pass
else:
    # Define dummy WindowsError for non-Windows
    class WindowsError(Exception):
        def __init__(self, value):
            self.parameter = value
        def __str__(self):
            return repr(self.parameter)

# Regex globals
RAR_RE = re.compile(r'\.(?P<ext>part\d*\.rar|rar|r\d\d|s\d\d|t\d\d|u\d\d|v\d\d|\d\d\d)$', re.I)
RAR_RE_V3 = re.compile(r'\.(?P<ext>part\d*)$', re.I)

LOADING_RE = re.compile(r'^Loading "(.+)"')
TARGET_RE = re.compile(r'^(?:File|Target): "(.+)" -')
EXTRACTFROM_RE = re.compile(r'^Extracting\sfrom\s(.+)')
SPLITFILE_RE = re.compile(r'\.(\d\d\d$)', re.I)
ZIP_RE = re.compile(r'\.(zip$)', re.I)
SEVENZIP_RE = re.compile(r'\.7z$', re.I)
SEVENMULTI_RE = re.compile(r'\.7z\.\d+$', re.I)
VOLPAR2_RE = re.compile(r'\.*vol[0-9]+\+[0-9]+\.par2', re.I)
FULLVOLPAR2_RE = re.compile(r'(.*[^.])(\.*vol[0-9]+\+[0-9]+\.par2)', re.I)
TS_RE = re.compile(r'\.(\d+)\.(ts$)', re.I)

PAR2_COMMAND = None
PAR2C_COMMAND = None
RAR_COMMAND = None
NICE_COMMAND = None
ZIP_COMMAND = None
SEVEN_COMMAND = None
IONICE_COMMAND = None
RAR_PROBLEM = False
CURL_COMMAND = None


def find_programs(curdir):
    """Find external programs
    """
    def check(path, program):
        p = os.path.abspath(os.path.join(path, program))
        if os.access(p, os.X_OK):
            return p
        else:
            return None

    if sabnzbd.DARWIN:
        try:
            os_version = subprocess.Popen("sw_vers -productVersion", stdout=subprocess.PIPE, stderr=subprocess.PIPE, shell=True).stdout.read()
            #par2-sl from Macpar Deluxe 4.1 is only 10.6 and later
            if int(os_version.split('.')[1]) >= 6:
                sabnzbd.newsunpack.PAR2_COMMAND = check(curdir, 'osx/par2/par2-sl')
            else:
                sabnzbd.newsunpack.PAR2_COMMAND = check(curdir, 'osx/par2/par2-classic')
        except:
            sabnzbd.newsunpack.PAR2_COMMAND = check(curdir, 'osx/par2/par2-classic')

        sabnzbd.newsunpack.RAR_COMMAND =  check(curdir, 'osx/unrar/unrar')
        if sabnzbd.DARWIN_INTEL:
            sabnzbd.newsunpack.SEVEN_COMMAND =  check(curdir, 'osx/7zip/7za')

    if sabnzbd.WIN32:
        if sabnzbd.WIN64 and cfg.allow_64bit_tools.get():
            sabnzbd.newsunpack.PAR2_COMMAND =  check(curdir, 'win/par2/x64/par2.exe')
            sabnzbd.newsunpack.RAR_COMMAND =   check(curdir, 'win/unrar/x64/UnRAR.exe')
        if not sabnzbd.newsunpack.PAR2_COMMAND:
            sabnzbd.newsunpack.PAR2_COMMAND =  check(curdir, 'win/par2/par2.exe')
        if not sabnzbd.newsunpack.RAR_COMMAND:
            sabnzbd.newsunpack.RAR_COMMAND =   check(curdir, 'win/unrar/UnRAR.exe')
        sabnzbd.newsunpack.PAR2C_COMMAND = check(curdir, 'win/par2/par2-classic.exe')
        sabnzbd.newsunpack.ZIP_COMMAND =   check(curdir, 'win/unzip/unzip.exe')
        sabnzbd.newsunpack.SEVEN_COMMAND =   check(curdir, 'win/7zip/7za.exe')
        sabnzbd.newsunpack.CURL_COMMAND = check(curdir, 'lib/curl.exe')
    else:
        if not sabnzbd.newsunpack.PAR2_COMMAND:
            sabnzbd.newsunpack.PAR2_COMMAND = find_on_path('par2')
        if not sabnzbd.newsunpack.RAR_COMMAND:
            sabnzbd.newsunpack.RAR_COMMAND = find_on_path(('unrar', 'rar', 'unrar3', 'rar3',))
        sabnzbd.newsunpack.NICE_COMMAND = find_on_path('nice')
        sabnzbd.newsunpack.IONICE_COMMAND = find_on_path('ionice')
        sabnzbd.newsunpack.ZIP_COMMAND = find_on_path('unzip')
        sabnzbd.newsunpack.SEVEN_COMMAND = find_on_path('7za')

    if not (sabnzbd.WIN32 or sabnzbd.DARWIN):
        sabnzbd.newsunpack.RAR_PROBLEM = not unrar_check(sabnzbd.newsunpack.RAR_COMMAND)

#------------------------------------------------------------------------------
def external_processing(extern_proc, complete_dir, filename, msgid, nicename, cat, group, status):
    """ Run a user postproc script, return console output and exit value
    """
    command = [str(extern_proc), str(complete_dir), str(filename),
               str(nicename), str(msgid), str(cat), str(group), str(status)]

    if extern_proc.endswith('.py') and (sabnzbd.WIN32 or not os.access(extern_proc, os.X_OK)):
        command.insert(0, 'python')
    stup, need_shell, command, creationflags = build_command(command)
    env = fix_env()

    logging.info('Running external script %s(%s, %s, %s, %s, %s, %s, %s)',
                 extern_proc, complete_dir, filename, nicename, msgid, cat, group, status)

    try:
        p = subprocess.Popen(command, shell=need_shell, stdin=subprocess.PIPE,
                            stdout=subprocess.PIPE, stderr=subprocess.STDOUT,
                            startupinfo=stup, env=env, creationflags=creationflags)
    except:
        logging.debug("Failed script %s, Traceback: ", extern_proc, exc_info = True)
        return "Cannot run script %s\r\n" % extern_proc, -1

    output = p.stdout.read()
    ret = p.wait()
    return output, ret


#------------------------------------------------------------------------------
def SimpleRarExtract(rarfile, name):
    """ Extract single file from rar archive, returns (retcode, data) """
    command = [sabnzbd.newsunpack.RAR_COMMAND, "p", "-inul", rarfile, name]

    stup, need_shell, command, creationflags = build_command(command)

    p = subprocess.Popen(command, shell=need_shell, stdin=subprocess.PIPE,
                         stdout=subprocess.PIPE, stderr=subprocess.STDOUT,
                         startupinfo=stup, creationflags=creationflags)

    output = p.stdout.read()
    ret = p.wait()
    return ret, output

#------------------------------------------------------------------------------
def unpack_magic(nzo, workdir, workdir_complete, dele, one_folder, joinables, zips, rars, sevens, ts, depth=0):
    """ Do a recursive unpack from all archives in 'workdir' to 'workdir_complete'
    """
    if depth > 5:
        logging.warning('Unpack nesting too deep [%s]', latin1(nzo.final_name))
        return False, []
    depth += 1

    if depth == 1:
        # First time, ignore anything in workdir_complete
        xjoinables, xzips, xrars, xsevens, xts = build_filelists(workdir, None)
    else:
        xjoinables, xzips, xrars, xsevens, xts = build_filelists(workdir, workdir_complete)

    rerun = False
    newfiles = []
    error = False

    if cfg.enable_filejoin():
        new_joins = [jn for jn in xjoinables if jn not in joinables]
        if new_joins:
            rerun = True
            logging.info('Filejoin starting on %s', workdir)
            error, newf = file_join(nzo, workdir, workdir_complete, dele, new_joins)
            if newf:
                newfiles.extend(newf)
            logging.info('Filejoin finished on %s', workdir)
            nzo.set_action_line()

    if cfg.enable_unrar():
        new_rars = [rar for rar in xrars if rar not in rars]
        if new_rars:
            rerun = True
            logging.info('Unrar starting on %s', workdir)
            error, newf = rar_unpack(nzo, workdir, workdir_complete, dele, one_folder, new_rars)
            if newf:
                newfiles.extend(newf)
            logging.info('Unrar finished on %s', workdir)
            nzo.set_action_line()

    if cfg.enable_unzip():
        new_zips = [zip for zip in xzips if zip not in zips]
        if new_zips:
            rerun = True
            logging.info('Unzip starting on %s', workdir)
            if unzip(nzo, workdir, workdir_complete, dele, one_folder, new_zips):
                error = True
            logging.info('Unzip finished on %s', workdir)
            nzo.set_action_line()

    if cfg.enable_7zip():
        new_sevens = [seven for seven in xsevens if seven not in sevens]
        if new_sevens:
            rerun = True
            logging.info('7za starting on %s', workdir)
            if unseven(nzo, workdir, workdir_complete, dele, one_folder, new_sevens):
                error = True
            logging.info('7za finished on %s', workdir)
            nzo.set_action_line()

    if cfg.enable_tsjoin():
        new_ts = [_ts for _ts in xts if _ts not in ts]
        if new_ts:
            rerun = True
            logging.info('TS Joining starting on %s', workdir)
            error, newf = file_join(nzo, workdir, workdir_complete, dele, new_ts)
            if newf:
                newfiles.extend(newf)
            logging.info('TS Joining finished on %s', workdir)
            nzo.set_action_line()


    if rerun:
        z, y = unpack_magic(nzo, workdir, workdir_complete, dele, one_folder,
                            xjoinables, xzips, xrars, xsevens, xts, depth)
        if z:
            error = z
        if y:
            newfiles.extend(y)

    return error, newfiles

#------------------------------------------------------------------------------
# Filejoin Functions
#------------------------------------------------------------------------------

def match_ts(file):
    """ Return True if file is a joinable TS file
    """
    match = TS_RE.search(file)
    if not match:
        return False, '', 0

    num = int(match.group(1))
    try:
        set = file[:match.start()]
        set += '.ts'
    except:
        set = ''
    return match, set, num


def clean_up_joinables(names):
    """ Remove joinable files and their .1 backups
    """
    for name in names:
        if os.path.exists(name):
            logging.debug("Deleting %s", name)
            try:
                os.remove(name)
            except:
                pass
        name1 = name + ".1"
        if os.path.exists(name1):
            logging.debug("Deleting %s", name1)
            try:
                os.remove(name1)
            except:
                pass

def get_seq_number(name):
    """ Return sequence number if name as an int
    """
    head, tail = os.path.splitext(name)
    if tail == '.ts':
        match, set, num = match_ts(name)
    else:
        num = tail[1:]
    assert isinstance(num, str)
    if num.isdigit():
        return int(num)
    else:
        return 0

def file_join(nzo, workdir, workdir_complete, delete, joinables):
    """ Join and joinable files in 'workdir' to 'workdir_complete' and
        when succesful, delete originals
    """
    newfiles = []

    # Create matching sets from the list of files
    joinable_sets = {}
    joinable_set = None
    set = num = None
    for joinable in joinables:
        head, tail = os.path.splitext(joinable)
        if tail == '.ts':
            match, set, num = match_ts(joinable)
        if not set:
            set = head
        if set not in joinable_sets:
            joinable_sets[set] = []
        joinable_sets[set].append(joinable)
    logging.debug("joinable_sets: %s", joinable_sets)

    try:
        # Handle each set
        for joinable_set in joinable_sets:
            current = joinable_sets[joinable_set]
            joinable_sets[joinable_set].sort()

            # If par2 already did the work, just remove the files
            if os.path.exists(joinable_set):
                logging.debug("file_join(): Skipping %s, (probably) joined by par2", joinable_set)
                if delete:
                    clean_up_joinables(current)
                # done, go to next set
                continue

            # Prepare joined file
            filename = joinable_set
            if workdir_complete:
                filename = filename.replace(workdir, workdir_complete)
            logging.debug("file_join(): Assembling %s", filename)
            joined_file = open(filename, 'ab')

            # Join the segments
            size = len(current)
            n = get_seq_number(current[0])
            seq_error = n > 1
            for joinable in current:
                if get_seq_number(joinable) != n:
                    seq_error = True
                perc = (100.0 / size) * n
                logging.debug("Processing %s", joinable)
                nzo.set_action_line(T('Joining'), '%.0f%%' % perc)
                f = open(joinable, 'rb')
                joined_file.write(f.read())
                f.close()
                if delete:
                    logging.debug("Deleting %s", joinable)
                    os.remove(joinable)
                n += 1

            # Remove any remaining .1 files
            clean_up_joinables(current)

            # Finish up
            joined_file.flush()
            joined_file.close()
            newfiles.append(filename)

            if seq_error:
                msg = T('Incomplete sequence of joinable files')
                nzo.fail_msg = T('File join of %s failed') % unicoder(joinable_set)
                nzo.set_unpack_info('Filejoin', T('[%s] Error "%s" while joining files') % (unicoder(joinable_set), msg))
                logging.error(Ta('Error "%s" while running file_join on %s'), msg, latin1(nzo.final_name))
            else:
                msg = T('[%s] Joined %s files') % (unicoder(joinable_set), size)
                nzo.set_unpack_info('Filejoin', msg, set=joinable_set)
    except:
        msg = sys.exc_info()[1]
        nzo.fail_msg = T('File join of %s failed') % msg
        nzo.set_unpack_info('Filejoin', T('[%s] Error "%s" while joining files') % (unicoder(joinable_set), msg))
        logging.error(Ta('Error "%s" while running file_join on %s'), msg, latin1(nzo.final_name))
        return True, []

    return False, newfiles


#------------------------------------------------------------------------------
# (Un)Rar Functions
#------------------------------------------------------------------------------

def rar_unpack(nzo, workdir, workdir_complete, delete, one_folder, rars):
    """ Unpack multiple sets 'rars' of RAR files from 'workdir' to 'workdir_complete.
        When 'delete' is set, originals will be deleted.
        When 'one_folder' is set, all files will be in a single folder
    """
    extracted_files = []
    success = False

    rar_sets = {}
    for rar in rars:
        rar_set = os.path.splitext(os.path.basename(rar))[0]
        if RAR_RE_V3.search(rar_set):
            rar_set = os.path.splitext(rar_set)[0]
        if not rar_set in rar_sets:
            rar_sets[rar_set] = []
        rar_sets[rar_set].append(rar)

    logging.debug('Rar_sets: %s', rar_sets)

    for rar_set in rar_sets:
        # Run the RAR extractor
        rar_sets[rar_set].sort(rar_sort)

        rarpath = rar_sets[rar_set][0]

        if workdir_complete and rarpath.startswith(workdir):
            extraction_path = workdir_complete
        else:
            extraction_path = os.path.split(rarpath)[0]

        logging.info("Extracting rarfile %s (belonging to %s) to %s",
                     rarpath, rar_set, extraction_path)

        try:
            fail, newfiles, rars = rar_extract(rarpath, len(rar_sets[rar_set]),
                                         one_folder, nzo, rar_set, extraction_path)
            success = not fail
        except:
            success = False
            msg = sys.exc_info()[1]
            nzo.set_fail = T('Unpacking failed, %s') % msg
            setname = nzo.final_name
            nzo.set_unpack_info('Unpack', T('[%s] Error "%s" while unpacking RAR files') % (unicoder(setname), msg))

            logging.error(Ta('Error "%s" while running rar_unpack on %s'), msg, latin1(setname))
            logging.debug("Traceback: ", exc_info = True)

        if success:
            logging.debug('rar_unpack(): Rars: %s', rars)
            logging.debug('rar_unpack(): Newfiles: %s', newfiles)
            extracted_files.extend(newfiles)

        # Delete the old files if we have to
        if success and delete and newfiles:
            for rar in rars:
                logging.info("Deleting %s", rar)
                try:
                    os.remove(rar)
                except OSError:
                    logging.warning(Ta('Deleting %s failed!'), latin1(rar))

                brokenrar = '%s.1' % rar

                if os.path.exists(brokenrar):
                    logging.info("Deleting %s", brokenrar)
                    try:
                        os.remove(brokenrar)
                    except OSError:
                        logging.warning(Ta('Deleting %s failed!'), latin1(brokenrar))

    return not success, extracted_files


def rar_extract(rarfile, numrars, one_folder, nzo, setname, extraction_path):
    """ Unpack single rar set 'rarfile' to 'extraction_path',
        with password tries
        Return fail==0(ok)/fail==1(error)/fail==2(wrong password), new_files, rars
    """

    fail = 0
    new_files = None
    rars = []
    if nzo.password:
        passwords = [nzo.password]
    else:
        passwords = []
        pw_file = cfg.password_file.get_path()
        if pw_file:
            try:
                pwf = open(pw_file, 'r')
                passwords = pwf.read().split('\n')
                # Remove empty lines and space-only passwords and remove surrounding spaces
                passwords = [pw.strip('\r\n ') for pw in passwords if pw.strip('\r\n ')]
                pwf.close()
                logging.info('Read the passwords file %s', pw_file)
            except IOError:
                logging.info('Failed to read the passwords file %s', pw_file)

    if nzo.password:
        # If an explicit password was set, add a retry without password, just in case.
        passwords.append('')
    elif not passwords or not nzo.encrypted:
        # If we're not sure about encryption, start with empty password
        # and make sure we have at least the empty password
        passwords.insert(0, '')

    for password in passwords:
        if password:
            logging.debug('Trying unrar with password "%s"', password)
            msg = T('Trying unrar with password "%s"') % unicoder(password)
            nzo.fail_msg = msg
            nzo.set_unpack_info('Unpack', msg)
        fail, new_files, rars = rar_extract_core(rarfile, numrars, one_folder, nzo, setname, extraction_path, password)
        if fail != 2:
            break

    if fail == 2:
        logging.error('%s (%s)', Ta('Unpacking failed, archive requires a password'), latin1(os.path.split(rarfile)[1]))
    return fail, new_files, rars


def rar_extract_core(rarfile, numrars, one_folder, nzo, setname, extraction_path, password):
    """ Unpack single rar set 'rarfile' to 'extraction_path'
        Return fail==0(ok)/fail==1(error)/fail==2(wrong password), new_files, rars
    """
    start = time()

    logging.debug("rar_extract(): Extractionpath: %s",
                  extraction_path)

    try:
        zf = RarFile(rarfile)
        expected_files = zf.unamelist()
        zf.close()
    except:
        logging.info('Archive %s probably has full encryption', rarfile)
        expected_files = []

    if password:
        password = '-p%s' % password
    else:
        password = '-p-'

    ############################################################################

    if one_folder:
        action = 'e'
    else:
        action = 'x'
    if cfg.overwrite_files():
        overwrite = '-o+' # Enable overwrite
        rename = '-o+'    # Dummy
    else:
        overwrite = '-o-' # Disable overwrite
        rename = '-or'    # Auto renaming
    if sabnzbd.WIN32:
        # Use all flags
        command = ['%s' % RAR_COMMAND, action, '-idp', overwrite, rename, '-ai', password,
                   '%s' % rarfile, '%s/' % extraction_path]
    elif RAR_PROBLEM:
        # Use only oldest options (specifically no "-or")
        command = ['%s' % RAR_COMMAND, action, '-idp', overwrite, password,
                   '%s' % rarfile, '%s/' % extraction_path]
    else:
        # Don't use "-ai" (not needed for non-Windows)
        command = ['%s' % RAR_COMMAND, action, '-idp', overwrite, rename, password,
                   '%s' % rarfile, '%s/' % extraction_path]

    if cfg.ignore_unrar_dates():
        command.insert(3, '-tsm-')

    stup, need_shell, command, creationflags = build_command(command)

    logging.debug("Running unrar %s", command)
    p = subprocess.Popen(command, shell=need_shell, stdin=subprocess.PIPE,
                         stdout=subprocess.PIPE, stderr=subprocess.STDOUT,
                         startupinfo=stup, creationflags=creationflags)

    proc = p.stdout
    if p.stdin:
        p.stdin.close()

    nzo.set_action_line(T('Unpacking'), '00/%02d' % numrars)

    # Loop over the output from rar!
    curr = 0
    extracted = []
    rarfiles = []
    fail = 0

    while 1:
        line = proc.readline()
        if not line:
            break

        line = line.strip()

        if line.startswith('Extracting from'):
            filename = TRANS((re.search(EXTRACTFROM_RE, line).group(1)))
            if filename not in rarfiles:
                rarfiles.append(filename)
            curr += 1
            nzo.set_action_line(T('Unpacking'), '%02d/%02d' % (curr, numrars))

        elif line.startswith('Cannot find volume'):
            filename = os.path.basename(TRANS(line[19:]))
            nzo.fail_msg = T('Unpacking failed, unable to find %s') % unicoder(filename)
            msg = ('[%s] '+Ta('Unpacking failed, unable to find %s')) % (setname, latin1(filename))
            nzo.set_unpack_info('Unpack', unicoder(msg), set=setname)
            logging.warning(Ta('ERROR: unable to find "%s"'), latin1(filename))
            fail = 1

        elif line.endswith('- CRC failed'):
            filename = TRANS(line[:-12].strip())
            nzo.fail_msg = T('Unpacking failed, CRC error')
            msg = ('[%s] '+Ta('ERROR: CRC failed in "%s"')) % (setname, latin1(filename))
            nzo.set_unpack_info('Unpack', unicoder(msg), set=setname)
            logging.warning(Ta('ERROR: CRC failed in "%s"'), latin1(setname))
            fail = 1

        elif line.startswith('Write error'):
            nzo.fail_msg = T('Unpacking failed, write error or disk is full?')
            msg = ('[%s] ' + Ta('Unpacking failed, write error or disk is full?')) % setname
            nzo.set_unpack_info('Unpack', unicoder(msg), set=setname)
            logging.warning(Ta('ERROR: write error (%s)'), line[11:])
            fail = 1

        elif line.startswith('ERROR: '):
            nzo.fail_msg = T('Unpacking failed, see log')
            logging.warning(Ta('ERROR: %s'), (line[7:]))
            msg = ('[%s] '+Ta('ERROR: %s')) % (latin1(setname), line[7:])
            nzo.set_unpack_info('Unpack', unicoder(msg), set=setname)
            fail = 1

        elif 'ncrypted file' in line and 'CRC failed' in line:
            # unrar 4.x syntax
            m = re.search('encrypted file (.+)\. Corrupt file', line)
            if not m:
                # unrar 3.x syntax
                m = re.search('Encrypted file:  CRC failed in (.+) \(password', line)
            if m:
                filename = TRANS(m.group(1)).strip()
            else:
                filename = '???'
            nzo.fail_msg = T('Unpacking failed, archive requires a password')
            msg = ('[%s][%s] '+Ta('Unpacking failed, archive requires a password')) % (setname, latin1(filename))
            nzo.set_unpack_info('Unpack', unicoder(msg), set=setname)
            fail = 2

        else:
            m = re.search(r'^(Extracting|Creating|...)\s+(.*?)\s+OK\s*$', line)
            if m:
                extracted.append(TRANS(m.group(2)))

        if fail:
            if proc:
                proc.close()
            p.wait()

            return fail, (), ()

    if proc:
        proc.close()
    p.wait()


    if cfg.unpack_check():
        if reliable_unpack_names() and not RAR_PROBLEM:
            missing = []
            # Loop through and check for the presence of all the files the archive contained
            for path in expected_files:
                if one_folder:
                    path = os.path.split(path)[1]
                path = unicode2local(path)
                if '?' in path:
                    logging.info('Skipping check of file %s', path)
                    continue
                fullpath = os.path.join(extraction_path, path)
                logging.debug("Checking existence of %s", latin1(fullpath))
                if path.endswith('/'):
                    # Folder
                    continue
                if not os.path.exists(fullpath):
                    # There was a missing file, show a warning
                    missing.append(path)
                    logging.info(Ta('Missing expected file: %s => unrar error?'), latin1(path))

            if missing:
                nzo.fail_msg = T('Unpacking failed, an expected file was not unpacked')
                logging.debug("Expecting files: %s" % str(expected_files))
                msg = T('Unpacking failed, these file(s) are missing:') + ';' + u';'.join([unicoder(item) for item in missing])
                nzo.set_unpack_info('Unpack', msg, set=setname)
                return (1, (), ())
        else:
            logging.info('Skipping unrar file check due to unreliable file names or old unrar')

    nzo.fail_msg = ''
    msg = T('Unpacked %s files/folders in %s') % (str(len(extracted)), format_time_string(time() - start))
    nzo.set_unpack_info('Unpack', '[%s] %s' % (unicoder(setname), msg), set=setname)
    logging.info('%s', msg)

    return 0, extracted, rarfiles

#------------------------------------------------------------------------------
# (Un)Zip Functions
#------------------------------------------------------------------------------

def unzip(nzo, workdir, workdir_complete, delete, one_folder, zips):
    """ Unpack multiple sets 'zips' of ZIP files from 'workdir' to 'workdir_complete.
        When 'delete' is ste, originals will be deleted.
    """

    try:
        i = 0
        unzip_failed = False
        tms = time()

        for _zip in zips:
            logging.info("Starting extract on zipfile: %s ", _zip)
            nzo.set_action_line(T('Unpacking'), '%s' % unicoder(_zip))

            if workdir_complete and _zip.startswith(workdir):
                extraction_path = workdir_complete
            else:
                extraction_path = os.path.split(_zip)[0]

            if ZIP_Extract(_zip, extraction_path, one_folder):
                unzip_failed = True
            else:
                i += 1

        msg = T('%s files in %s') % (str(i), format_time_string(time() - tms))
        nzo.set_unpack_info('Unpack', msg)

        # Delete the old files if we have to
        if delete and not unzip_failed:
            i = 0

            for _zip in zips:
                logging.info("Deleting %s", _zip)
                try:
                    os.remove(_zip)
                    i += 1
                except OSError:
                    logging.warning(Ta('Deleting %s failed!'), latin1(_zip))

                brokenzip = '%s.1' % _zip

                if os.path.exists(brokenzip):
                    logging.info("Deleting %s", brokenzip)
                    try:
                        os.remove(brokenzip)
                        i += 1
                    except OSError:
                        logging.warning(Ta('Deleting %s failed!'), latin1(brokenzip))

        return unzip_failed
    except:
        msg = sys.exc_info()[1]
        nzo.fail_msg = T('Unpacking failed, %s') % msg
        logging.error(Ta('Error "%s" while running unzip() on %s'), msg, latin1(nzo.final_name))
        return True

def ZIP_Extract(zipfile, extraction_path, one_folder):
    """ Unzip single zip set 'zipfile' to 'extraction_path'
    """
    if one_folder:
        option = '-j'  # Unpack without folders
    else:
        option = '-qq' # Dummy option
    command = ['%s' % ZIP_COMMAND, '-o', '-qq', option, '-Pnone', '%s' % zipfile,
               '-d%s' % extraction_path]

    stup, need_shell, command, creationflags = build_command(command)

    p = subprocess.Popen(command, shell=need_shell, stdin=subprocess.PIPE,
                         stdout=subprocess.PIPE, stderr=subprocess.STDOUT,
                         startupinfo=stup, creationflags=creationflags)

    output = p.stdout.read()
    logging.debug('unzip output: %s', output)

    ret = p.wait()

    return ret

#------------------------------------------------------------------------------
# 7Zip Functions
#------------------------------------------------------------------------------

def unseven(nzo, workdir, workdir_complete, delete, one_folder, sevens):
    """ Unpack multiple sets '7z' of 7Zip files from 'workdir' to 'workdir_complete.
        When 'delete' is set, originals will be deleted.
    """
    i = 0
    unseven_failed = False
    tms = time()

    # Find multi-volume sets, because 7zip will not provide actual set members
    sets = {}
    for seven in sevens:
        name, ext = os.path.splitext(seven)
        ext = ext.strip('.')
        if not ext.isdigit():
            name = seven
            ext = None
        if name not in sets:
            sets[name] = []
        if ext:
            sets[name].append(ext)

    # Unpack each set
    for seven in sets:
        extensions = sets[seven]
        logging.info("Starting extract on 7zip set/file: %s ", seven)
        nzo.set_action_line(T('Unpacking'), '%s' % unicoder(seven))

        if workdir_complete and seven.startswith(workdir):
            extraction_path = workdir_complete
        else:
            extraction_path = os.path.split(seven)[0]

        res, msg = seven_extract(nzo, seven, extensions, extraction_path, one_folder, delete)
        if res:
            unseven_failed = True
            nzo.set_unpack_info('Unpack', msg)
        else:
            i += 1

    if not unseven_failed:
        msg = T('%s files in %s') % (str(i), format_time_string(time() - tms))
        nzo.set_unpack_info('Unpack', msg)

    return unseven_failed


def seven_extract(nzo, sevenset, extensions, extraction_path, one_folder, delete):
    """ Unpack single set 'sevenset' to 'extraction_path',
        with password tries
        Return fail==0(ok)/fail==1(error)/fail==2(wrong password), new_files, sevens
    """

    fail = 0
    if nzo.password:
        passwords = [nzo.password]
    else:
        passwords = []
        pw_file = cfg.password_file.get_path()
        if pw_file:
            try:
                pwf = open(pw_file, 'r')
                passwords = pwf.read().split('\n')
                # Remove empty lines and space-only passwords and remove surrounding spaces
                passwords = [pw.strip('\r\n ') for pw in passwords if pw.strip('\r\n ')]
                pwf.close()
                logging.info('Read the passwords file %s', pw_file)
            except IOError:
                logging.info('Failed to read the passwords file %s', pw_file)

    if nzo.password:
        # If an explicit password was set, add a retry without password, just in case.
        passwords.append('')
    elif not passwords or not nzo.encrypted:
        # If we're not sure about encryption, start with empty password
        # and make sure we have at least the empty password
        passwords.insert(0, '')

    for password in passwords:
        if password:
            logging.debug('Trying 7zip with password "%s"', password)
            msg = T('Trying 7zip with password "%s"') % unicoder(password)
            nzo.fail_msg = msg
            nzo.set_unpack_info('Unpack', msg)
        fail, msg = seven_extract_core(sevenset, extensions, extraction_path, one_folder, delete, password)
        if fail != 2:
            break

    nzo.fail_msg = ''
    if fail == 2:
        logging.error('%s (%s)', Ta('Unpacking failed, archive requires a password'), latin1(os.path.split(sevenset)[1]))
    return fail, msg


def seven_extract_core(sevenset, extensions, extraction_path, one_folder, delete, password):
    """ Unpack single 7Z set 'sevenset' to 'extraction_path'
        Return fail==0(ok)/fail==1(error)/fail==2(wrong password), message
    """
    msg = None
    if one_folder:
        method = 'e'  # Unpack without folders
    else:
        method = 'x'  # Unpack with folders
    if sabnzbd.WIN32 or sabnzbd.DARWIN:
        case = '-ssc-' # Case insensitive
    else:
        case = '-ssc'  # Case sensitive
    if password:
        password = '-p%s' % password
    else:
        password = '-p'


    if len(extensions) > 0:
        name = '%s.001' % sevenset
    else:
        name = sevenset

    if not os.path.exists(name):
        return 1, T('7ZIP set "%s" is incomplete, cannot unpack') % unicoder(sevenset)

    command = [SEVEN_COMMAND, method, '-y', '-aou', case, password,
               '-o%s' % extraction_path, name]

    stup, need_shell, command, creationflags = build_command(command)

    p = subprocess.Popen(command, shell=need_shell, stdin=subprocess.PIPE,
                         stdout=subprocess.PIPE, stderr=subprocess.STDOUT,
                         startupinfo=stup, creationflags=creationflags)

    output = p.stdout.read()
    logging.debug('7za output: %s', output)

    ret = p.wait()

    if ret == 0 and delete:
        if extensions:
            for ext in extensions:
                path = '%s.%s' % (sevenset, ext)
                try:
                    os.remove(path)
                except:
                    logging.warning(Ta('Deleting %s failed!'), latin1(path))
        else:
            try:
                os.remove(sevenset)
            except:
                logging.warning(Ta('Deleting %s failed!'), latin1(sevenset))

    # Always return an error message, even when return code is 0
    return ret, T('Could not unpack %s') % unicoder(sevenset)


#------------------------------------------------------------------------------
# PAR2 Functions
#------------------------------------------------------------------------------

def par2_repair(parfile_nzf, nzo, workdir, setname):
    """ Try to repair a set, return readd or correctness """
    #set the current nzo status to "Repairing". Used in History

    parfile = os.path.join(workdir, parfile_nzf.filename)

    old_dir_content = os.listdir(workdir)
    used_joinables = []
    joinables = []
    setpars = pars_of_set(workdir, setname)
    result = readd = False

    nzo.status = Status.QUICK_CHECK
    nzo.set_action_line(T('Repair'), T('Quick Checking'))
    qc_result = QuickCheck(setname, nzo)
    if qc_result and cfg.quick_check():
        logging.info("Quick-check for %s is OK, skipping repair", setname)
        nzo.set_unpack_info('Repair', T('[%s] Quick Check OK') % unicoder(setname), set=setname)
        pars = setpars
        result = True

    if not result:
        flag_file(workdir, QCHECK_FILE, True)
        nzo.status = Status.REPAIRING
        result = False
        readd = False
        try:
            nzo.set_action_line(T('Repair'), T('Starting Repair'))
            logging.info('Scanning "%s"', parfile)

            joinables, zips, rars, sevens, ts = build_filelists(workdir, None, check_rar=False)

            finished, readd, pars, datafiles, used_joinables = PAR_Verify(parfile, parfile_nzf, nzo,
                                                                          setname, joinables)

            if finished:
                result = True
                logging.info('Par verify finished ok on %s!',
                             parfile)

                # Remove this set so we don't try to check it again
                nzo.remove_parset(parfile_nzf.setname)
            else:
                if qc_result:
                    logging.warning('Par verify failed on %s, while QuickCheck succeeded!', parfile)
                else:
                    logging.info('Par verify failed on %s!', parfile)

                if not readd:
                    # Failed to repair -> remove this set
                    nzo.remove_parset(parfile_nzf.setname)
                return readd, False
        except:
            msg = sys.exc_info()[1]
            nzo.fail_msg = T('Repairing failed, %s') % msg
            logging.error(Ta('Error %s while running par2_repair on set %s'), msg, latin1(setname))
            logging.info("Traceback: ", exc_info = True)
            return readd, result

    try:
        if cfg.enable_par_cleanup():
            new_dir_content = os.listdir(workdir)

            for path in new_dir_content:
                if os.path.splitext(path)[1] == '.1' and path not in old_dir_content:
                    try:
                        path = os.path.join(workdir, path)

                        logging.info("Deleting %s", path)
                        os.remove(path)
                    except:
                        logging.warning(Ta('Deleting %s failed!'), latin1(path))

            path = os.path.join(workdir, setname + '.par2')
            path2 = os.path.join(workdir, setname + '.PAR2')

            if os.path.exists(path):
                try:
                    logging.info("Deleting %s", path)
                    os.remove(path)
                except:
                    logging.warning(Ta('Deleting %s failed!'), latin1(path))

            if os.path.exists(path2):
                try:
                    logging.info("Deleting %s", path2)
                    os.remove(path2)
                except:
                    logging.warning(Ta('Deleting %s failed!'), latin1(path2))

            if os.path.exists(parfile):
                try:
                    logging.info("Deleting %s", parfile)
                    os.remove(parfile)
                except OSError:
                    logging.warning(Ta('Deleting %s failed!'), latin1(parfile))

            deletables = []
            for f in pars:
                if f in setpars:
                    deletables.append(os.path.join(workdir, f))
            deletables.extend(used_joinables)
            for filepath in deletables:
                if filepath in joinables:
                    joinables.remove(filepath)
                if os.path.exists(filepath):
                    logging.info("Deleting %s", filepath)
                    try:
                        os.remove(filepath)
                    except OSError:
                        logging.warning(Ta('Deleting %s failed!'), latin1(filepath))
    except:
        msg = sys.exc_info()[1]
        nzo.fail_msg = T('Repairing failed, %s') % msg
        logging.error(Ta('Error "%s" while running par2_repair on set %s'), msg, latin1(setname))

    return readd, result


_RE_BLOCK_FOUND = re.compile('File: "([^"]+)" - found \d+ of \d+ data blocks from "([^"]+)"')
def PAR_Verify(parfile, parfile_nzf, nzo, setname, joinables, classic=False):
    """ Run par2 on par-set """
    if cfg.never_repair():
        cmd = 'v'
    else:
        cmd = 'r'
    retry_classic = False
    used_joinables = []
    #set the current nzo status to "Verifying...". Used in History
    nzo.status = Status.VERIFYING
    start = time()

    classic = classic or not cfg.par2_multicore()
    logging.debug('Par2-classic = %s', classic)

    import sabnzbd.assembler
    if (sabnzbd.assembler.GetMD5Hashes(parfile, True)[1] and not classic) or not PAR2C_COMMAND:
        if cfg.par_option():
            command = [str(PAR2_COMMAND), cmd, str(cfg.par_option().strip()), parfile]
        else:
            command = [str(PAR2_COMMAND), cmd, parfile]
        classic = not PAR2C_COMMAND
    else:
        command = [str(PAR2C_COMMAND), cmd, parfile]
        classic = True

    for joinable in joinables:
        if setname in joinable:
            command.append(joinable)

    stup, need_shell, command, creationflags = build_command(command)
    logging.debug('Starting par2: %s', command)

    lines = []
    try:
        p = subprocess.Popen(command, shell=need_shell, stdin=subprocess.PIPE,
                             stdout=subprocess.PIPE, stderr=subprocess.STDOUT,
                             startupinfo=stup, creationflags=creationflags)

        proc = p.stdout

        if p.stdin:
            p.stdin.close()

        # Set up our variables
        pars = []
        datafiles = []

        linebuf = ''
        finished = 0
        readd = False

        verifynum = 1
        verifytotal = 0
        verified = 0

        # Loop over the output, whee
        while 1:
            char = proc.read(1)
            if not char:
                break

            # Line not complete yet
            if char not in ('\n', '\r'):
                linebuf += char
                continue

            line = linebuf.strip()
            linebuf = ''

            # Skip empty lines
            if line == '':
                continue

            if 'Repairing:' not in line:
                lines.append(line)

            if 'The recovery file does not exist' in line:
                logging.info('%s', line)
                nzo.set_unpack_info('Repair', unicoder(line), set=setname)
                nzo.status = Status.FAILED

            elif line.startswith('Invalid option specified'):
                msg = T('[%s] PAR2 received incorrect options, check your Config->Switches settings') % unicoder(setname)
                nzo.set_unpack_info('Repair', msg, set=setname)
                nzo.status = Status.FAILED

            elif line.startswith('All files are correct'):
                msg = T('[%s] Verified in %s, all files correct') % (unicoder(setname), format_time_string(time() - start))
                nzo.set_unpack_info('Repair', msg, set=setname)
                logging.info('Verified in %s, all files correct',
                             format_time_string(time() - start))
                finished = 1

            elif line.startswith('Repair is required'):
                msg = T('[%s] Verified in %s, repair is required') % (unicoder(setname), format_time_string(time() - start))
                nzo.set_unpack_info('Repair', msg, set=setname)
                logging.info('Verified in %s, repair is required',
                              format_time_string(time() - start))
                start = time()
                verified = 1

            elif line.startswith('Main packet not found'):
                ## Initialparfile probably didn't decode properly,
                logging.info(Ta('Main packet not found...'))

                extrapars = parfile_nzf.extrapars

                logging.info("Extra pars = %s", extrapars)

                ## Look for the smallest par2file
                block_table = {}
                for nzf in extrapars:
                    if not nzf.completed:
                        block_table[int_conv(nzf.blocks)] = nzf

                if block_table:
                    nzf = block_table[min(block_table.keys())]

                    logging.info("Found new par2file %s", nzf.filename)

                    nzo.add_parfile(nzf)
                    extrapars.remove(nzf)
                    ## mark for readd
                    readd = True
                else:
                    msg = T('Invalid par2 files, cannot verify or repair')
                    nzo.fail_msg = msg
                    msg = u'[%s] %s' % (unicoder(setname), msg)
                    nzo.set_unpack_info('Repair', msg, set=setname)
                    nzo.status = Status.FAILED


            elif line.startswith('You need'):
                chunks = line.split()

                needed_blocks = int(chunks[2])

                logging.info('Need to fetch %s more blocks, checking blocks', needed_blocks)

                avail_blocks = 0

                extrapars = parfile_nzf.extrapars

                block_table = {}

                for nzf in extrapars:
                    # Don't count extrapars that are completed already
                    if nzf.completed:
                        continue

                    blocks = int_conv(nzf.blocks)

                    avail_blocks += blocks

                    if blocks not in block_table:
                        block_table[blocks] = []

                    block_table[blocks].append(nzf)

                logging.info('%s blocks available', avail_blocks)


                force = False
                if (avail_blocks < needed_blocks) and (avail_blocks > 0):
                    # Tell SAB that we always have enough blocks, so that
                    # it will try to load all pars anyway
                    msg = T('Repair failed, not enough repair blocks (%s short)') % str(int(needed_blocks - avail_blocks))
                    nzo.fail_msg = msg
                    msg = u'[%s] %s' % (unicoder(setname), msg)
                    nzo.set_unpack_info('Repair', msg, set=setname)
                    nzo.status = Status.FAILED
                    needed_blocks = avail_blocks
                    force = True

                if avail_blocks >= needed_blocks:
                    added_blocks = 0
                    readd = True

                    while added_blocks < needed_blocks:
                        block_size = min(block_table.keys())
                        extrapar_list = block_table[block_size]

                        if extrapar_list:
                            new_nzf = extrapar_list.pop()
                            nzo.add_parfile(new_nzf)
                            if new_nzf in extrapars: extrapars.remove(new_nzf)
                            added_blocks += block_size

                        else:
                            block_table.pop(block_size)

                    logging.info('Added %s blocks to %s',
                                 added_blocks, nzo.final_name)

                    if not force:
                        msg = T('Fetching %s blocks...') % str(added_blocks)
                        nzo.status = Status.FETCHING
                        nzo.set_action_line(T('Fetching'), msg)

                else:
                    msg = T('Repair failed, not enough repair blocks (%s short)') % str(needed_blocks)
                    nzo.fail_msg = msg
                    msg = u'[%s] %s' % (unicoder(setname), msg)
                    nzo.set_unpack_info('Repair', msg, set=setname)
                    nzo.status = Status.FAILED


            elif line.startswith('Repair is possible'):
                start = time()
                nzo.set_action_line(T('Repairing'), '%2d%%' % (0))

            elif line.startswith('Repairing:'):
                chunks = line.split()
                per = float(chunks[-1][:-1])
                nzo.set_action_line(T('Repairing'), '%2d%%' % per)
                nzo.status = Status.REPAIRING

            elif line.startswith('Repair complete'):
                msg = T('[%s] Repaired in %s') % (unicoder(setname), format_time_string(time() - start))
                nzo.set_unpack_info('Repair', msg, set=setname)
                logging.info('Repaired in %s', format_time_string(time() - start))
                finished = 1

            elif line.startswith('File:') and line.find('data blocks from') > 0:
                # Find out if a joinable file has been used for joining
                for jn in joinables:
                    if line.find(os.path.split(jn)[1]) > 0:
                        used_joinables.append(jn)
                        break
                # Special case of joined RAR files, the "of" and "from" must both be RAR files
                # This prevents the joined rars files from being seen as an extra rar-set
                m = _RE_BLOCK_FOUND.search(line)
                if m and '.rar' in m.group(1).lower() and '.rar' in m.group(2).lower():
                    workdir = os.path.split(parfile)[0]
                    used_joinables.append(os.path.join(workdir, m.group(1)))

            elif 'Could not write' in line and 'at offset 0:' in line and not classic:
                # Hit a bug in par2-tbb, retry with par2-classic
                retry_classic = True

            elif not verified:
                if line.startswith('Verifying source files'):
                    nzo.set_action_line(T('Verifying'), '01/%02d' % verifytotal)
                    nzo.status = Status.VERIFYING

                elif line.startswith('Scanning:'):
                    pass

                else:
                    # Loading parity files
                    m = LOADING_RE.match(line)
                    if m:
                        pars.append(m.group(1))
                        continue

                # Target files
                m = TARGET_RE.match(line)
                if m:
                    if verifytotal == 0 or verifynum < verifytotal:
                        verifynum += 1
                        nzo.set_action_line(T('Verifying'), '%02d/%02d' % (verifynum, verifytotal))
                        nzo.status = Status.VERIFYING
                    datafiles.append(m.group(1))
                    continue

                # Verify done
                m = re.match(r'There are (\d+) recoverable files', line)
                if m:
                    verifytotal = int(m.group(1))

        p.wait()
    except WindowsError, err:
        if err[0] == '87' and not classic:
            # Hit a bug in par2-tbb, retry with par2-classic
            retry_classic = True
        else:
            raise WindowsError(err)

    logging.debug('PAR2 output was\n%s', '\n'.join(lines))

    if retry_classic:
        logging.debug('Retry PAR2-joining with par2-classic')
        return PAR_Verify(parfile, parfile_nzf, nzo, setname, joinables, classic=True)
    else:
        return finished, readd, pars, datafiles, used_joinables

#-------------------------------------------------------------------------------

def fix_env():
    """ OSX: Return copy of environment without PYTHONPATH and PYTHONHOME
        other: return None
    """
    if sabnzbd.DARWIN:
        env = os.environ.copy()
        if 'PYTHONPATH' in env: del env['PYTHONPATH']
        if 'PYTHONHOME' in env: del env['PYTHONHOME']
        return env
    else:
        return None


def build_command(command):
    """ Prepare list from running an external program
    """
    if not sabnzbd.WIN32:
        if IONICE_COMMAND and cfg.ionice().strip():
            lst = cfg.ionice().split()
            lst.reverse()
            for arg in lst:
                command.insert(0, arg)
            command.insert(0, IONICE_COMMAND)
        if NICE_COMMAND and cfg.nice().strip():
            lst = cfg.nice().split()
            lst.reverse()
            for arg in lst:
                command.insert(0, arg)
            command.insert(0, NICE_COMMAND)
        need_shell = False
        stup = None
        creationflags = 0

    else:
        need_shell = os.path.splitext(command[0])[1].lower() not in ('.exe', '.com')
        stup = subprocess.STARTUPINFO()
        stup.dwFlags = STARTF_USESHOWWINDOW
        stup.wShowWindow = SW_HIDE
        creationflags = IDLE_PRIORITY_CLASS

        # Work-around for bug in Python's Popen function,
        # scripts with spaces in the path don't work.
        if need_shell and ' ' in command[0]:
            command[0] = win32api.GetShortPathName(command[0])
        if need_shell:
            command = list2cmdline(command)

    return stup, need_shell, command, creationflags

# Sort the various RAR filename formats properly :\
def rar_sort(a, b):
    """ Define sort method for rar file names
    """
    aext = a.split('.')[-1]
    bext = b.split('.')[-1]

    if aext == 'rar' and bext == 'rar':
        return cmp(a, b)
    elif aext == 'rar':
        return -1
    elif bext == 'rar':
        return 1
    else:
        return cmp(a, b)

# Sort the various PAR filename formats properly :\
def par_sort(a, b):
    """ Define sort method for par2 file names
    """
    aext = a.lower().split('.')[-1]
    bext = b.lower().split('.')[-1]

    if aext == bext:
        return cmp(a, b)
    elif aext == 'par2':
        return -1
    elif bext == 'par2':
        return 1


def build_filelists(workdir, workdir_complete, check_rar=True):
    """ Build filelists, if workdir_complete has files, ignore workdir.
        Optionally test content to establish RAR-ness
    """
    joinables, zips, rars, sevens, filelist = ([], [], [], [], [])

    if workdir_complete:
        for root, dirs, files in os.walk(workdir_complete):
            for _file in files:
                filelist.append(os.path.join(root, _file))

    if workdir and not filelist:
        for root, dirs, files in os.walk(workdir):
            for _file in files:
                filelist.append(os.path.join(root, _file))

    sevens = [f for f in filelist if SEVENZIP_RE.search(f)]
    sevens.extend([f for f in filelist if SEVENMULTI_RE.search(f)])

    if check_rar:
        joinables = [f for f in filelist if f not in sevens and SPLITFILE_RE.search(f) and not is_rarfile(f)]
    else:
        joinables = [f for f in filelist if f not in sevens and SPLITFILE_RE.search(f)]

    zips = [f for f in filelist if ZIP_RE.search(f)]

    if check_rar:
        rars = [f for f in filelist if RAR_RE.search(f) and is_rarfile(f)]
    else:
        rars = [f for f in filelist if RAR_RE.search(f)]

    ts = [f for f in filelist if TS_RE.search(f) and f not in joinables and f not in sevens]

    logging.debug("build_filelists(): joinables: %s", joinables)
    logging.debug("build_filelists(): zips: %s", zips)
    logging.debug("build_filelists(): rars: %s", rars)
    logging.debug("build_filelists(): 7zips: %s", sevens)
    logging.debug("build_filelists(): ts: %s", ts)

<<<<<<< HEAD
    return (joinables, zips, rars, sevens, ts)
=======
    return joinables, zips, rars, ts
>>>>>>> 10b74037


def QuickCheck(set, nzo):
    """ Check all on-the-fly md5sums of a set """

    md5pack = nzo.md5packs.get(set)
    if md5pack is None:
        return False

    result = False
    nzf_list = nzo.finished_files

    for file in md5pack:
        file = name_fixer(file)
        if sabnzbd.misc.on_cleanup_list(file, False):
            result = True
            continue
        found = False
        for nzf in nzf_list:
            if file == name_fixer(nzf.filename):
                found = True
                if (nzf.md5sum is not None) and nzf.md5sum == md5pack[file]:
                    logging.debug('Quick-check of file %s OK', file)
                    result = True
                else:
                    logging.info('Quick-check of file %s failed!', file)
                    return False # When any file fails, just stop
                break
        if not found:
            logging.info('Cannot Quick-check missing file %s!', file)
            return False # Missing file is failure
    return result


def pars_of_set(wdir, setname):
    """ Return list of par2 files (pathless) matching the set """
    list = []
    for file in os.listdir(wdir):
        m = FULLVOLPAR2_RE.search(file)
        if m and m.group(1) == setname and m.group(2):
            list.append(file)
    return list


def add_s(i):
    """ Return an "s" when 'i' > 1
    """
    if i > 1:
        return 's'
    else:
        return ''


def unrar_check(rar):
    """ Return True if correct version of unrar is found """
    if rar:
        try:
            version = subprocess.Popen(rar, stdout=subprocess.PIPE, stderr=subprocess.PIPE, shell=True).stdout.read()
        except:
            return False
        m = re.search("RAR\s(\d+)\.(\d+)\s+.*Alexander Roshal", version)
        if m:
            return (int(m.group(1)), int(m.group(2))) >= (3, 80)
    return False


#-------------------------------------------------------------------------------
def sfv_check(sfv_path):
    """ Verify files using SFV file,
        input: full path of sfv, file are assumed to be relative to sfv
        returns: List of failing files or [] when all is OK
    """
    failed = []
    try:
        fp = open(sfv_path, 'r')
    except:
        logging.info('Cannot open SFV file %s', sfv_path)
        failed.append(unicoder(sfv_path))
        return failed
    root = os.path.split(sfv_path)[0]
    for line in fp:
        line = line.strip('\n\r ')
        if line[0] != ';':
            x = line.rfind(' ')
            filename = platform_encode(line[:x].strip())
            checksum = line[x:].strip()
            path = os.path.join(root, filename)
            if os.path.exists(path):
                if crc_check(path, checksum):
                    logging.debug('File %s passed SFV check', path)
                else:
                    logging.info('File %s did not pass SFV check', latin1(path))
                    failed.append(unicoder(filename))
            else:
                logging.info('File %s missing in SFV check', latin1(path))
                failed.append(unicoder(filename))
    fp.close()
    return failed


def crc_check(path, target_crc):
    """ Return True if file matches CRC """
    try:
        fp = open(path, 'rb')
    except:
        return False
    crc = binascii.crc32('')
    while 1:
        data = fp.read(4096)
        if not data:
            break
        crc = binascii.crc32(data, crc)
    fp.close()
    crc = '%08x' % (crc & 0xffffffff,)
    return crc.lower() == target_crc.lower()


#-------------------------------------------------------------------------------

def analyse_show(name):
    """ Do a quick SeasonSort check and return basic facts """
    job = SeriesSorter(name, None, None)
    job.match(force=True)
    if job.is_match():
        job.get_values()
    info = job.show_info
    return info.get('show_name', ''), \
           info.get('season_num', ''), \
           info.get('episode_num', ''), \
           info.get('ep_name', '')


def pre_queue(name, pp, cat, script, priority, size, groups):
    """ Run pre-queue script (if any) and process results
    """
    def fix(p):
        if not p or str(p).lower() == 'none':
            return ''
        else:
            return UNTRANS(str(p))

    values = [1, name, pp, cat, script, priority, None]
    script_path = make_script_path(cfg.pre_script())
    if script_path:
        command = [script_path, name, fix(pp), fix(cat), fix(script), fix(priority), str(size), ' '.join(groups)]
        command.extend(analyse_show(name))

        stup, need_shell, command, creationflags = build_command(command)
        env = fix_env()

        logging.info('Running pre-queue script %s', command)

        try:
            p = subprocess.Popen(command, shell=need_shell, stdin=subprocess.PIPE,
                                stdout=subprocess.PIPE, stderr=subprocess.STDOUT,
                                startupinfo=stup, env=env, creationflags=creationflags)
        except:
            logging.debug("Failed script %s, Traceback: ", script_path, exc_info = True)
            return values

        output = p.stdout.read()
        ret = p.wait()
        if ret == 0:
            n = 0
            for line in output.split('\n'):
                line = line.strip('\r\n \'"')
                if n < len(values) and line:
                    values[n] = TRANS(line)
                n += 1
        if int_conv(values[0]) < 1:
            logging.info('Pre-Q refuses %s', name)
        else:
            logging.info('Pre-Q accepts %s', name)

    return values


#------------------------------------------------------------------------------
def list2cmdline(lst):
    """ convert list to a cmd.exe-compatible command string """
    nlst = []
    for arg in lst:
        if not arg:
            nlst.append('""')
        elif (' ' in arg) or ('\t' in arg) or ('&' in arg) or ('|' in arg) or (';' in arg):
            nlst.append('"%s"' % arg)
        else:
            nlst.append(arg)
    return ' '.join(nlst)


#------------------------------------------------------------------------------
# Work-around for the failure of Python2.5 on Windows to support IPV6 with HTTPS

def get_from_url(url):
    if 'https:' in url and sabnzbd.WIN32 and sys.version_info < (2,6) and sabnzbd.newsunpack.CURL_COMMAND:
        command = [sabnzbd.newsunpack.CURL_COMMAND, "-k", url]
        stup, need_shell, command, creationflags = build_command(command)
        p = subprocess.Popen(command, shell=need_shell, stdin=subprocess.PIPE,
                             stdout=subprocess.PIPE, stderr=subprocess.PIPE,
                             startupinfo=stup, creationflags=creationflags)

        output = p.stdout.read()
        p.wait()
    else:
        import urllib2
        s = urllib2.urlopen(url)
        output = s.read()
    return output


def is_sevenfile(path):
    """ Return True if path has proper extension and 7Zip is installed
    """
    return SEVEN_COMMAND and os.path.splitext(path)[1].lower() == '.7z'


class SevenZip(object):
    """ Minimal emulation of ZipFile class for 7Zip """
    def __init__(self, path):
        self.path = path

    def namelist(self):
        """ Return list of names in 7Zip
        """
        names = []
        # Future extension: use '-sccUTF-8' to get names in UTF8 encoding
        command = [SEVEN_COMMAND, 'l', '-p', '-y', '-slt', self.path]
        stup, need_shell, command, creationflags = build_command(command)

        p = subprocess.Popen(command, shell=need_shell, stdin=subprocess.PIPE,
                             stdout=subprocess.PIPE, stderr=subprocess.STDOUT,
                             startupinfo=stup, creationflags=creationflags)

        output = p.stdout.read()
        ret = p.wait()
        re_path = re.compile('^Path = (.+)')
        for line in output.split('\n'):
            m = re_path.search(line)
            if m:
                names.append(m.group(1).strip('\r'))
        if names:
            # Remove name of archive itself
            del names[0]
        return names


    def read(self, name):
        """ Read named file from 7Zip and return data """
        command = [SEVEN_COMMAND, 'e', '-p', '-y', '-so', self.path, name]
        stup, need_shell, command, creationflags = build_command(command)

        # Ignore diagnostic output, otherwise it will be appended to content
        if sabnzbd.WIN32:
            stderr = open('nul', 'w')
        else:
            stderr = open('/dev/null', 'w')

        p = subprocess.Popen(command, shell=need_shell, stdin=subprocess.PIPE,
                             stdout=subprocess.PIPE, stderr=stderr,
                             startupinfo=stup, creationflags=creationflags)

        output = p.stdout.read()
        ret = p.wait()
        stderr.close()
        return output


    def close(self):
        """ Close file """
        pass<|MERGE_RESOLUTION|>--- conflicted
+++ resolved
@@ -1470,11 +1470,7 @@
     logging.debug("build_filelists(): 7zips: %s", sevens)
     logging.debug("build_filelists(): ts: %s", ts)
 
-<<<<<<< HEAD
-    return (joinables, zips, rars, sevens, ts)
-=======
-    return joinables, zips, rars, ts
->>>>>>> 10b74037
+    return joinables, zips, rars, sevens, ts
 
 
 def QuickCheck(set, nzo):
