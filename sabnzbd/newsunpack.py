#!/usr/bin/python -OO
# Copyright 2008-2017 The SABnzbd-Team <team@sabnzbd.org>
#
# This program is free software; you can redistribute it and/or
# modify it under the terms of the GNU General Public License
# as published by the Free Software Foundation; either version 2
# of the License, or (at your option) any later version.
#
# This program is distributed in the hope that it will be useful,
# but WITHOUT ANY WARRANTY; without even the implied warranty of
# MERCHANTABILITY or FITNESS FOR A PARTICULAR PURPOSE.  See the
# GNU General Public License for more details.
#
# You should have received a copy of the GNU General Public License
# along with this program; if not, write to the Free Software
# Foundation, Inc., 51 Franklin Street, Fifth Floor, Boston, MA  02110-1301, USA.

"""
sabnzbd.newsunpack
"""

import os
import sys
import re
import subprocess
import logging
import time
import binascii
import shutil

import sabnzbd
from sabnzbd.encoding import TRANS, UNTRANS, unicoder, platform_encode, deunicode
import sabnzbd.utils.rarfile as rarfile
from sabnzbd.misc import format_time_string, find_on_path, make_script_path, int_conv, \
    real_path, globber, globber_full, get_all_passwords, renamer, clip_path, \
    has_win_device, calc_age, long_path
from sabnzbd.tvsort import SeriesSorter
import sabnzbd.cfg as cfg
from sabnzbd.constants import Status

if sabnzbd.WIN32:
    try:
        import win32api
        from win32con import SW_HIDE
        from win32process import STARTF_USESHOWWINDOW, IDLE_PRIORITY_CLASS
    except ImportError:
        pass
    # Load the POpen from the fixed unicode-subprocess
    from sabnzbd.utils.subprocess_fix import Popen
else:
    # Define dummy WindowsError for non-Windows
    class WindowsError(Exception):
        def __init__(self, value):
            self.parameter = value

        def __str__(self):
            return repr(self.parameter)
    # Load the regular POpen
    from subprocess import Popen

# Regex globals
RAR_RE = re.compile(r'\.(?P<ext>part\d*\.rar|rar|r\d\d|s\d\d|t\d\d|u\d\d|v\d\d|\d\d\d)$', re.I)
RAR_RE_V3 = re.compile(r'\.(?P<ext>part\d*)$', re.I)

LOADING_RE = re.compile(r'^Loading "(.+)"')
TARGET_RE = re.compile(r'^(?:File|Target): "(.+)" -')
EXTRACTFROM_RE = re.compile(r'^Extracting\sfrom\s(.+)')
SPLITFILE_RE = re.compile(r'\.(\d\d\d$)', re.I)
ZIP_RE = re.compile(r'\.(zip$)', re.I)
SEVENZIP_RE = re.compile(r'\.7z$', re.I)
SEVENMULTI_RE = re.compile(r'\.7z\.\d+$', re.I)
TS_RE = re.compile(r'\.(\d+)\.(ts$)', re.I)

PAR2_COMMAND = None
MULTIPAR_COMMAND = None
RAR_COMMAND = None
NICE_COMMAND = None
ZIP_COMMAND = None
SEVEN_COMMAND = None
IONICE_COMMAND = None
RAR_PROBLEM = False
PAR2_MT = True
RAR_VERSION = 0


def find_programs(curdir):
    """ Find external programs """
    def check(path, program):
        p = os.path.abspath(os.path.join(path, program))
        if os.access(p, os.X_OK):
            return p
        else:
            return None

    if sabnzbd.DARWIN:
        sabnzbd.newsunpack.PAR2_COMMAND = check(curdir, 'osx/par2/par2-sl64')
        sabnzbd.newsunpack.RAR_COMMAND = check(curdir, 'osx/unrar/unrar')
        sabnzbd.newsunpack.SEVEN_COMMAND = check(curdir, 'osx/7zip/7za')

    if sabnzbd.WIN32:
        if sabnzbd.WIN64:
            # 64 bit versions
            sabnzbd.newsunpack.MULTIPAR_COMMAND = check(curdir, 'win/par2/multipar/par2j64.exe')
            sabnzbd.newsunpack.RAR_COMMAND = check(curdir, 'win/unrar/x64/UnRAR.exe')
        else:
            # 32 bit versions
            sabnzbd.newsunpack.MULTIPAR_COMMAND = check(curdir, 'win/par2/multipar/par2j.exe')
            sabnzbd.newsunpack.RAR_COMMAND = check(curdir, 'win/unrar/UnRAR.exe')
        sabnzbd.newsunpack.PAR2_COMMAND = check(curdir, 'win/par2/par2.exe')
        sabnzbd.newsunpack.ZIP_COMMAND = check(curdir, 'win/unzip/unzip.exe')
        sabnzbd.newsunpack.SEVEN_COMMAND = check(curdir, 'win/7zip/7za.exe')
    else:
        if not sabnzbd.newsunpack.PAR2_COMMAND:
            sabnzbd.newsunpack.PAR2_COMMAND = find_on_path('par2')
        if not sabnzbd.newsunpack.RAR_COMMAND:
            sabnzbd.newsunpack.RAR_COMMAND = find_on_path(('unrar', 'rar', 'unrar3', 'rar3',))
        sabnzbd.newsunpack.NICE_COMMAND = find_on_path('nice')
        sabnzbd.newsunpack.IONICE_COMMAND = find_on_path('ionice')
        if not sabnzbd.newsunpack.ZIP_COMMAND:
            sabnzbd.newsunpack.ZIP_COMMAND = find_on_path('unzip')
        if not sabnzbd.newsunpack.SEVEN_COMMAND:
            sabnzbd.newsunpack.SEVEN_COMMAND = find_on_path('7za')
        if not sabnzbd.newsunpack.SEVEN_COMMAND:
            sabnzbd.newsunpack.SEVEN_COMMAND = find_on_path('7z')

    if not (sabnzbd.WIN32 or sabnzbd.DARWIN):
        # Run check on rar version
        version, original = unrar_check(sabnzbd.newsunpack.RAR_COMMAND)
        sabnzbd.newsunpack.RAR_PROBLEM = not original or version < sabnzbd.constants.REC_RAR_VERSION
        sabnzbd.newsunpack.RAR_VERSION = version

        # Run check on par2-multicore
        sabnzbd.newsunpack.PAR2_MT = par2_mt_check(sabnzbd.newsunpack.PAR2_COMMAND)


ENV_NZO_FIELDS = ['bytes', 'bytes_downloaded', 'bytes_tried', 'cat', 'duplicate', 'encrypted',
     'fail_msg', 'filename', 'final_name', 'group', 'nzo_id', 'oversized', 'password', 'pp',
     'priority', 'repair', 'script', 'status', 'unpack', 'unwanted_ext', 'url']

def external_processing(extern_proc, nzo, complete_dir, nicename, status):
    """ Run a user postproc script, return console output and exit value """
    command = [str(extern_proc), str(complete_dir), str(nzo.filename),
               str(nicename), '', str(nzo.cat), str(nzo.group), str(status)]

    failure_url = nzo.nzo_info.get('failure', '')
    if failure_url:
        command.append(str(failure_url))

    # Fields not in the NZO directly
    extra_env_fields = {'failure_url': failure_url,
                        'complete_dir': complete_dir,
                        'pp_status': status,
                        'download_time': nzo.nzo_info.get('download_time', ''),
                        'avg_bps': int(nzo.avg_bps_total / nzo.avg_bps_freq) if nzo.avg_bps_freq else 0,
                        'age': calc_age(nzo.avg_date),
                        'version': sabnzbd.__version__}

    try:
        stup, need_shell, command, creationflags = build_command(command)
        env = create_env(nzo, extra_env_fields)

        logging.info('Running external script %s(%s, %s, %s, %s, %s, %s, %s, %s)',
                     extern_proc, complete_dir, nzo.filename, nicename, '', nzo.cat, nzo.group, status, failure_url)
        p = Popen(command, shell=need_shell, stdin=subprocess.PIPE,
                            stdout=subprocess.PIPE, stderr=subprocess.STDOUT,
                            startupinfo=stup, env=env, creationflags=creationflags)

        # Follow the output, so we can abort it
        proc = p.stdout
        if p.stdin:
            p.stdin.close()
        line = ''
        lines = []
        while 1:
            line = proc.readline()
            if not line:
                break
            line = line.strip()
            lines.append(line)

            # Check if we should still continue
            if not nzo.pp_active:
                p.kill()
                lines.append(T('PostProcessing was aborted (%s)') % T('Script'))
                # Print at least what we got
                output = '\n'.join(lines)
                return output, 1
    except:
        logging.debug("Failed script %s, Traceback: ", extern_proc, exc_info=True)
        return "Cannot run script %s\r\n" % extern_proc, -1

    output = '\n'.join(lines)
    ret = p.wait()
    return output, ret


def external_script(script, p1, p2, p3=None, p4=None):
    """ Run a user script with two parameters, return console output and exit value """
    command = [script, p1, p2, p3, p4]

    try:
        stup, need_shell, command, creationflags = build_command(command)
        env = create_env()
        logging.info('Running user script %s(%s, %s)', script, p1, p2)
        p = Popen(command, shell=need_shell, stdin=subprocess.PIPE,
                            stdout=subprocess.PIPE, stderr=subprocess.STDOUT,
                            startupinfo=stup, env=env, creationflags=creationflags)
    except:
        logging.debug("Failed script %s, Traceback: ", script, exc_info=True)
        return "Cannot run script %s\r\n" % script, -1

    output = p.stdout.read()
    ret = p.wait()
    return output, ret


def unpack_magic(nzo, workdir, workdir_complete, dele, one_folder, joinables, zips, rars, sevens, ts, depth=0):
    """ Do a recursive unpack from all archives in 'workdir' to 'workdir_complete' """
    if depth > 5:
        logging.warning(T('Unpack nesting too deep [%s]'), nzo.final_name)
        return False, []
    depth += 1

    if depth == 1:
        # First time, ignore anything in workdir_complete
        xjoinables, xzips, xrars, xsevens, xts = build_filelists(workdir)
    else:
        xjoinables, xzips, xrars, xsevens, xts = build_filelists(workdir, workdir_complete, check_both=dele)

    rerun = False
    force_rerun = False
    newfiles = []
    error = 0
    new_joins = new_rars = new_zips = new_ts = None

    if cfg.enable_filejoin():
        new_joins = [jn for jn in xjoinables if jn not in joinables]
        if new_joins:
            logging.info('Filejoin starting on %s', workdir)
            error, newf = file_join(nzo, workdir, workdir_complete, dele, new_joins)
            if newf:
                newfiles.extend(newf)
            logging.info('Filejoin finished on %s', workdir)
            nzo.set_action_line()
            rerun = not error

    if cfg.enable_unrar():
        new_rars = [rar for rar in xrars if rar not in rars]
        if new_rars:
            logging.info('Unrar starting on %s', workdir)
            error, newf = rar_unpack(nzo, workdir, workdir_complete, dele, one_folder, new_rars)
            if newf:
                newfiles.extend(newf)
            logging.info('Unrar finished on %s', workdir)
            nzo.set_action_line()
            rerun = not error

    if cfg.enable_unzip():
        new_zips = [zip for zip in xzips if zip not in zips]
        if new_zips:
            logging.info('Unzip starting on %s', workdir)
            if unzip(nzo, workdir, workdir_complete, dele, one_folder, new_zips):
                error = 1
            logging.info('Unzip finished on %s', workdir)
            nzo.set_action_line()
            rerun = not error

    if cfg.enable_7zip():
        new_sevens = [seven for seven in xsevens if seven not in sevens]
        if new_sevens:
            logging.info('7za starting on %s', workdir)
            if unseven(nzo, workdir, workdir_complete, dele, one_folder, new_sevens):
                error = True
            logging.info('7za finished on %s', workdir)
            nzo.set_action_line()
            rerun = not error

    if cfg.enable_tsjoin():
        new_ts = [_ts for _ts in xts if _ts not in ts]
        if new_ts:
            logging.info('TS Joining starting on %s', workdir)
            error, newf = file_join(nzo, workdir, workdir_complete, dele, new_ts)
            if newf:
                newfiles.extend(newf)
            logging.info('TS Joining finished on %s', workdir)
            nzo.set_action_line()
            rerun = not error

    # During a Retry we might miss files that failed during recursive unpack
    if nzo.reuse and depth == 1 and any(build_filelists(workdir, workdir_complete)):
        rerun = True

    # Double-check that we didn't miss any files in workdir
    # But only if dele=True, otherwise of course there will be files left
    if rerun and dele and depth == 1 and any(build_filelists(workdir)):
        force_rerun = True
        # Clear lists to force re-scan of files
        xjoinables, xzips, xrars, xsevens, xts = ([], [], [], [], [])

    if rerun and (cfg.enable_recursive() or new_ts or new_joins or force_rerun):
        z, y = unpack_magic(nzo, workdir, workdir_complete, dele, one_folder,
                            xjoinables, xzips, xrars, xsevens, xts, depth)
        if z:
            error = z
        if y:
            newfiles.extend(y)

    return error, newfiles


##############################################################################
# Filejoin Functions
##############################################################################
def match_ts(file):
    """ Return True if file is a joinable TS file """
    match = TS_RE.search(file)
    if not match:
        return False, '', 0

    num = int(match.group(1))
    try:
        set = file[:match.start()]
        set += '.ts'
    except:
        set = ''
    return match, set, num


def clean_up_joinables(names):
    """ Remove joinable files and their .1 backups """
    for name in names:
        if os.path.exists(name):
            logging.debug("Deleting %s", name)
            try:
                os.remove(name)
            except:
                pass
        name1 = name + ".1"
        if os.path.exists(name1):
            logging.debug("Deleting %s", name1)
            try:
                os.remove(name1)
            except:
                pass


def get_seq_number(name):
    """ Return sequence number if name as an int """
    head, tail = os.path.splitext(name)
    if tail == '.ts':
        match, set, num = match_ts(name)
    else:
        num = tail[1:]
    if num.isdigit():
        return int(num)
    else:
        return 0


def file_join(nzo, workdir, workdir_complete, delete, joinables):
    """ Join and joinable files in 'workdir' to 'workdir_complete' and
        when successful, delete originals
    """
    newfiles = []
    bufsize = 24 * 1024 * 1024

    # Create matching sets from the list of files
    joinable_sets = {}
    joinable_set = None
    for joinable in joinables:
        head, tail = os.path.splitext(joinable)
        if tail == '.ts':
            head = match_ts(joinable)[1]
        if head not in joinable_sets:
            joinable_sets[head] = []
        joinable_sets[head].append(joinable)
    logging.debug("joinable_sets: %s", joinable_sets)

    try:
        # Handle each set
        for joinable_set in joinable_sets:
            current = joinable_sets[joinable_set]
            joinable_sets[joinable_set].sort()

            # If par2 already did the work, just remove the files
            if os.path.exists(joinable_set):
                logging.debug("file_join(): Skipping %s, (probably) joined by par2", joinable_set)
                if delete:
                    clean_up_joinables(current)
                # done, go to next set
                continue

            # Only join when there is more than one file
            size = len(current)
            if size < 2:
                continue

            # Prepare joined file
            filename = joinable_set
            if workdir_complete:
                filename = filename.replace(workdir, workdir_complete)
            logging.debug("file_join(): Assembling %s", filename)
            joined_file = open(filename, 'ab')

            # Join the segments
            n = get_seq_number(current[0])
            seq_error = n > 1
            for joinable in current:
                if get_seq_number(joinable) != n:
                    seq_error = True
                perc = (100.0 / size) * n
                logging.debug("Processing %s", joinable)
                nzo.set_action_line(T('Joining'), '%.0f%%' % perc)
                f = open(joinable, 'rb')
                shutil.copyfileobj(f, joined_file, bufsize)
                f.close()
                if delete:
                    logging.debug("Deleting %s", joinable)
                    os.remove(joinable)
                n += 1

            # Remove any remaining .1 files
            clean_up_joinables(current)

            # Finish up
            joined_file.flush()
            joined_file.close()
            newfiles.append(filename)

            if seq_error:
                msg = T('Incomplete sequence of joinable files')
                nzo.fail_msg = T('File join of %s failed') % unicoder(joinable_set)
                nzo.set_unpack_info('Filejoin', T('[%s] Error "%s" while joining files') % (unicoder(joinable_set), msg))
                logging.error(T('Error "%s" while running file_join on %s'), msg, nzo.final_name)
            else:
                msg = T('[%s] Joined %s files') % (unicoder(joinable_set), size)
                nzo.set_unpack_info('Filejoin', msg)
    except:
        msg = sys.exc_info()[1]
        nzo.fail_msg = T('File join of %s failed') % msg
        nzo.set_unpack_info('Filejoin', T('[%s] Error "%s" while joining files') % (unicoder(joinable_set), msg))
        logging.error(T('Error "%s" while running file_join on %s'), msg, nzo.final_name)
        return True, []

    return False, newfiles


##############################################################################
# (Un)Rar Functions
##############################################################################
def rar_unpack(nzo, workdir, workdir_complete, delete, one_folder, rars):
    """ Unpack multiple sets 'rars' of RAR files from 'workdir' to 'workdir_complete.
        When 'delete' is set, originals will be deleted.
        When 'one_folder' is set, all files will be in a single folder
    """
    extracted_files = []
    success = False

    rar_sets = {}
    for rar in rars:
        rar_set = os.path.splitext(os.path.basename(rar))[0]
        if RAR_RE_V3.search(rar_set):
            rar_set = os.path.splitext(rar_set)[0]
        if rar_set not in rar_sets:
            rar_sets[rar_set] = []
        rar_sets[rar_set].append(rar)

    logging.debug('Rar_sets: %s', rar_sets)

    for rar_set in rar_sets:
        # Run the RAR extractor
        rar_sets[rar_set].sort(rar_sort)

        rarpath = rar_sets[rar_set][0]

        if workdir_complete and rarpath.startswith(workdir):
            extraction_path = workdir_complete
        else:
            extraction_path = os.path.split(rarpath)[0]

        # Is the direct-unpacker still running? We wait for it
        if nzo.direct_unpacker:
            while nzo.direct_unpacker.is_alive():
                logging.debug('DirectUnpacker still alive for %s', nzo)
                # Bump the file-lock in case it's stuck
                with nzo.direct_unpacker.next_file_lock:
                    nzo.direct_unpacker.next_file_lock.notify()
                time.sleep(2)

        # Did we already direct-unpack it? Not when recursive-unpacking
        if nzo.direct_unpacker and rar_set in nzo.direct_unpacker.success_sets:
            logging.info("Set %s completed by DirectUnpack", rar_set)
            fail = False
            success = True
            rars = nzo.direct_unpacker.success_sets.pop(rar_set)
            newfiles = globber(extraction_path)
        else:
            logging.info("Extracting rarfile %s (belonging to %s) to %s",
                         rarpath, rar_set, extraction_path)
            try:
                fail, newfiles, rars = rar_extract(rarpath, len(rar_sets[rar_set]),
                                             one_folder, nzo, rar_set, extraction_path)
                # Was it aborted?
                if not nzo.pp_active:
                    fail = True
                    break
                success = not fail
            except:
                success = False
                fail = True
                msg = sys.exc_info()[1]
                nzo.fail_msg = T('Unpacking failed, %s') % msg
                setname = nzo.final_name
                nzo.set_unpack_info('Unpack', T('[%s] Error "%s" while unpacking RAR files') % (unicoder(setname), msg))

                logging.error(T('Error "%s" while running rar_unpack on %s'), msg, setname)
                logging.debug("Traceback: ", exc_info=True)

        if success:
            logging.debug('rar_unpack(): Rars: %s', rars)
            logging.debug('rar_unpack(): Newfiles: %s', newfiles)
            extracted_files.extend(newfiles)

        # Do not fail if this was a recursive unpack
        if fail and rarpath.startswith(workdir_complete):
            # Do not delete the files, leave it to user!
            logging.info('Ignoring failure to do recursive unpack of %s', rarpath)
            fail = 0
            success = True
            newfiles = []

        # Do not fail if this was maybe just some duplicate fileset
        # Multipar and par2tbb will detect and log them, par2cmdline will not
        if fail and rar_set.endswith(('.1', '.2')):
            # Just in case, we leave the raw files
            logging.info('Ignoring failure of unpack for possible duplicate file %s', rarpath)
            fail = 0
            success = True
            newfiles = []

        # Delete the old files if we have to
        if success and delete and newfiles:
            for rar in rars:
                logging.info("Deleting %s", rar)
                try:
                    os.remove(rar)
                except OSError:
                    if os.path.exists(rar):
                        logging.warning(T('Deleting %s failed!'), rar)

                brokenrar = '%s.1' % rar

                if os.path.exists(brokenrar):
                    logging.info("Deleting %s", brokenrar)
                    try:
                        os.remove(brokenrar)
                    except OSError:
                        if os.path.exists(brokenrar):
                            logging.warning(T('Deleting %s failed!'), brokenrar)

    return fail, extracted_files


def rar_extract(rarfile_path, numrars, one_folder, nzo, setname, extraction_path):
    """ Unpack single rar set 'rarfile' to 'extraction_path',
        with password tries
        Return fail==0(ok)/fail==1(error)/fail==2(wrong password), new_files, rars
    """
    fail = 0
    new_files = None
    rars = []
    passwords = get_all_passwords(nzo)

    for password in passwords:
        if password:
            logging.debug('Trying unrar with password "%s"', password)
            msg = T('Trying unrar with password "%s"') % unicoder(password)
            nzo.fail_msg = msg
            nzo.set_unpack_info('Unpack', msg)
        fail, new_files, rars = rar_extract_core(rarfile_path, numrars, one_folder, nzo, setname, extraction_path, password)
        if fail != 2:
            break

    if fail == 2:
        logging.error('%s (%s)', T('Unpacking failed, archive requires a password'), os.path.split(rarfile_path)[1])
    return fail, new_files, rars


def rar_extract_core(rarfile_path, numrars, one_folder, nzo, setname, extraction_path, password):
    """ Unpack single rar set 'rarfile_path' to 'extraction_path'
        Return fail==0(ok)/fail==1(error)/fail==2(wrong password)/fail==3(crc-error), new_files, rars
    """
    start = time.time()

    logging.debug("rar_extract(): Extractionpath: %s", extraction_path)

    if password:
        password_command = '-p%s' % password
    else:
        password_command = '-p-'

    ############################################################################

    if one_folder or cfg.flat_unpack():
        action = 'e'
    else:
        action = 'x'
    if cfg.overwrite_files():
        overwrite = '-o+'  # Enable overwrite
        rename = '-o+'    # Dummy
    else:
        overwrite = '-o-'  # Disable overwrite
        rename = '-or'    # Auto renaming

    if sabnzbd.WIN32:
        # Use all flags
        if not has_win_device(rarfile_path):
            command = ['%s' % RAR_COMMAND, action, '-idp', overwrite, rename, '-ai', password_command,
                       '%s' % clip_path(rarfile_path), clip_path(extraction_path)]
        else:
            # Need long-path notation in case of forbidden-names
            command = ['%s' % RAR_COMMAND, action, '-idp', overwrite, rename, '-ai', password_command,
                       '%s' % clip_path(rarfile_path), '%s\\' % extraction_path]

        # The subprocess_fix requires time to clear the buffers to work,
        # otherwise the inputs get send incorrectly and unrar breaks
        time.sleep(0.5)

    elif RAR_PROBLEM:
        # Use only oldest options (specifically no "-or")
        command = ['%s' % RAR_COMMAND, action, '-idp', overwrite, password_command,
                   '%s' % rarfile_path, '%s/' % extraction_path]
    else:
        # Don't use "-ai" (not needed for non-Windows)
        command = ['%s' % RAR_COMMAND, action, '-idp', overwrite, rename, password_command,
                   '%s' % rarfile_path, '%s/' % extraction_path]

    if cfg.ignore_unrar_dates():
        command.insert(3, '-tsm-')

    stup, need_shell, command, creationflags = build_command(command)

    # Get list of all the volumes part of this set
    logging.debug("Analyzing rar file ... %s found", rarfile.is_rarfile(rarfile_path))
    logging.debug("Running unrar %s", command)
    p = Popen(command, shell=need_shell, stdin=subprocess.PIPE,
                         stdout=subprocess.PIPE, stderr=subprocess.STDOUT,
                         startupinfo=stup, creationflags=creationflags)

    proc = p.stdout
    if p.stdin:
        p.stdin.close()

    nzo.set_action_line(T('Unpacking'), '00/%02d' % numrars)

    # Loop over the output from rar!
    curr = 0
    extracted = []
    rarfiles = []
    fail = 0
    inrecovery = False
    lines = []

    while 1:
        line = proc.readline()
        if not line:
            break

        # Check if we should still continue
        if not nzo.pp_active:
            p.kill()
            msg = T('PostProcessing was aborted (%s)') % T('Unpack')
            nzo.fail_msg = msg
            nzo.set_unpack_info('Unpack', msg)
            nzo.status = Status.FAILED
            return fail, (), ()

        line = line.strip()
        lines.append(line)

        if line.startswith('Extracting from'):
            filename = TRANS((re.search(EXTRACTFROM_RE, line).group(1)))
            if filename not in rarfiles:
                rarfiles.append(filename)
            curr += 1
            nzo.set_action_line(T('Unpacking'), '%02d/%02d' % (curr, numrars))

        elif line.find('recovery volumes found') > -1:
            inrecovery = True  # and thus start ignoring "Cannot find volume" for a while
            logging.debug("unrar recovery start: %s" % line)
        elif line.startswith('Reconstruct'):
            # end of reconstruction: 'Reconstructing... 100%' or 'Reconstructing... ' (both success), or 'Reconstruction impossible'
            inrecovery = False
            logging.debug("unrar recovery result: %s" % line)

        elif line.startswith('Cannot find volume') and not inrecovery:
            filename = os.path.basename(TRANS(line[19:]))
            nzo.fail_msg = T('Unpacking failed, unable to find %s') % unicoder(filename)
            msg = (u'[%s] ' + T('Unpacking failed, unable to find %s')) % (setname, filename)
            nzo.set_unpack_info('Unpack', unicoder(msg))
            logging.warning(T('ERROR: unable to find "%s"'), filename)
            fail = 1

        elif line.endswith('- CRC failed'):
            filename = TRANS(line[:-12].strip())
            nzo.fail_msg = T('Unpacking failed, CRC error')
            msg = (u'[%s] ' + T('ERROR: CRC failed in "%s"')) % (setname, filename)
            nzo.set_unpack_info('Unpack', unicoder(msg))
            logging.warning(T('ERROR: CRC failed in "%s"'), setname)
            fail = 2  # Older unrar versions report a wrong password as a CRC error

        elif line.startswith('File too large'):
            nzo.fail_msg = T('Unpacking failed, file too large for filesystem (FAT?)')
            msg = (u'[%s] ' + T('Unpacking failed, file too large for filesystem (FAT?)')) % setname
            nzo.set_unpack_info('Unpack', unicoder(msg))
            # ERROR: File too large for file system (bigfile-5000MB)
            logging.error(T('ERROR: File too large for filesystem (%s)'), setname)
            fail = 1

        elif line.startswith('Write error'):
            nzo.fail_msg = T('Unpacking failed, write error or disk is full?')
            msg = (u'[%s] ' + T('Unpacking failed, write error or disk is full?')) % setname
            nzo.set_unpack_info('Unpack', unicoder(msg))
            logging.error(T('ERROR: write error (%s)'), line[11:])
            fail = 1

        elif line.startswith('Cannot create'):
            line2 = proc.readline()
            if 'must not exceed 260' in line2:
                nzo.fail_msg = T('Unpacking failed, path is too long')
                msg = u'[%s] %s: %s' % (T('Unpacking failed, path is too long'), setname, unicoder(line[13:]))
                logging.error(T('ERROR: path too long (%s)'), unicoder(line[13:]))
            else:
                nzo.fail_msg = T('Unpacking failed, write error or disk is full?')
                msg = u'[%s] %s: %s' % (T('Unpacking failed, write error or disk is full?'), setname, unicoder(line[13:]))
                logging.error(T('ERROR: write error (%s)'), unicoder(line[13:]))
            nzo.set_unpack_info('Unpack', unicoder(msg))
            fail = 1
            # Kill the process (can stay in endless loop on Windows Server)
            p.kill()

        elif line.startswith('ERROR: '):
            nzo.fail_msg = T('Unpacking failed, see log')
            logging.warning(T('ERROR: %s'), (unicoder(line[7:])))
            msg = (u'[%s] ' + T('ERROR: %s')) % (setname, line[7:])
            nzo.set_unpack_info('Unpack', unicoder(msg))
            fail = 1

        elif 'The specified password is incorrect' in line or \
             ('ncrypted file' in line and (('CRC failed' in line) or ('Checksum error' in line))):
            # unrar 3.x: "Encrypted file: CRC failed in oLKQfrcNVivzdzSG22a2xo7t001.part1.rar (password incorrect ?)"
            # unrar 4.x: "CRC failed in the encrypted file oLKQfrcNVivzdzSG22a2xo7t001.part1.rar. Corrupt file or wrong password."
            # unrar 5.x: "Checksum error in the encrypted file oLKQfrcNVivzdzSG22a2xo7t001.part1.rar. Corrupt file or wrong password."
            # unrar 5.01 : "The specified password is incorrect."
            m = re.search(r'encrypted file (.+)\. Corrupt file', line)
            if not m:
                # unrar 3.x syntax
                m = re.search(r'Encrypted file:  CRC failed in (.+) \(password', line)
            if m:
                filename = TRANS(m.group(1)).strip()
            else:
                filename = os.path.split(rarfile_path)[1]
            nzo.fail_msg = T('Unpacking failed, archive requires a password')
            msg = (u'[%s][%s] ' + T('Unpacking failed, archive requires a password')) % (setname, filename)
            nzo.set_unpack_info('Unpack', unicoder(msg))
            fail = 2

        elif 'is not RAR archive' in line:
            # Unrecognizable RAR file
            m = re.search('(.+) is not RAR archive', line)
            if m:
                filename = TRANS(m.group(1)).strip()
            else:
                filename = '???'
            nzo.fail_msg = T('Unusable RAR file')
            msg = ('[%s][%s] ' + T('Unusable RAR file')) % (setname, filename)
            nzo.set_unpack_info('Unpack', unicoder(msg))
            fail = 3

        elif 'checksum error' in line:
            # Corrupt archive
            # packed data checksum error in volume FILE
            m = re.search(r'error in volume (.+)', line)
            if m:
                filename = TRANS(m.group(1)).strip()
            else:
                filename = '???'
            nzo.fail_msg = T('Corrupt RAR file')
            msg = ('[%s][%s] ' + T('Corrupt RAR file')) % (setname, filename)
            nzo.set_unpack_info('Unpack', unicoder(msg))
            fail = 3

        else:
            m = re.search(r'^(Extracting|Creating|...)\s+(.*?)\s+OK\s*$', line)
            if m:
                extracted.append(real_path(extraction_path, TRANS(m.group(2))))

        if fail:
            if proc:
                proc.close()
            p.wait()
            logging.debug('UNRAR output %s', '\n'.join(lines))
            return fail, (), ()

    if proc:
        proc.close()
    p.wait()

    # Which files did we use to extract this?
    rarfiles = rar_volumelist(rarfile_path, password, rarfiles)

    logging.debug('UNRAR output %s', '\n'.join(lines))
    nzo.fail_msg = ''
    msg = T('Unpacked %s files/folders in %s') % (str(len(extracted)), format_time_string(time.time() - start))
    nzo.set_unpack_info('Unpack', '[%s] %s' % (unicoder(setname), msg))
    logging.info('%s', msg)

    return 0, extracted, rarfiles


##############################################################################
# (Un)Zip Functions
##############################################################################
def unzip(nzo, workdir, workdir_complete, delete, one_folder, zips):
    """ Unpack multiple sets 'zips' of ZIP files from 'workdir' to 'workdir_complete.
        When 'delete' is ste, originals will be deleted.
    """

    try:
        i = 0
        unzip_failed = False
        tms = time.time()

        for _zip in zips:
            logging.info("Starting extract on zipfile: %s ", _zip)
            nzo.set_action_line(T('Unpacking'), '%s' % unicoder(os.path.basename(_zip)))

            if workdir_complete and _zip.startswith(workdir):
                extraction_path = workdir_complete
            else:
                extraction_path = os.path.split(_zip)[0]

            if ZIP_Extract(_zip, extraction_path, one_folder):
                unzip_failed = True
            else:
                i += 1

        msg = T('%s files in %s') % (str(i), format_time_string(time.time() - tms))
        nzo.set_unpack_info('Unpack', msg)

        # Delete the old files if we have to
        if delete and not unzip_failed:
            i = 0

            for _zip in zips:
                logging.info("Deleting %s", _zip)
                try:
                    os.remove(_zip)
                    i += 1
                except OSError:
                    logging.warning(T('Deleting %s failed!'), _zip)

                brokenzip = '%s.1' % _zip

                if os.path.exists(brokenzip):
                    logging.info("Deleting %s", brokenzip)
                    try:
                        os.remove(brokenzip)
                        i += 1
                    except OSError:
                        logging.warning(T('Deleting %s failed!'), brokenzip)

        return unzip_failed
    except:
        msg = sys.exc_info()[1]
        nzo.fail_msg = T('Unpacking failed, %s') % msg
        logging.error(T('Error "%s" while running unzip() on %s'), msg, nzo.final_name)
        return True


def ZIP_Extract(zipfile, extraction_path, one_folder):
    """ Unzip single zip set 'zipfile' to 'extraction_path' """
    command = ['%s' % ZIP_COMMAND, '-o', '-Pnone', '%s' % clip_path(zipfile),
               '-d%s' % extraction_path]

    if one_folder or cfg.flat_unpack():
        command.insert(3, '-j')  # Unpack without folders

    stup, need_shell, command, creationflags = build_command(command)
    logging.debug('Starting unzip: %s', command)
    p = Popen(command, shell=need_shell, stdin=subprocess.PIPE,
                         stdout=subprocess.PIPE, stderr=subprocess.STDOUT,
                         startupinfo=stup, creationflags=creationflags)

    output = p.stdout.read()
    logging.debug('unzip output: \n%s', output)

    ret = p.wait()

    return ret


##############################################################################
# 7Zip Functions
##############################################################################
def unseven(nzo, workdir, workdir_complete, delete, one_folder, sevens):
    """ Unpack multiple sets '7z' of 7Zip files from 'workdir' to 'workdir_complete.
        When 'delete' is set, originals will be deleted.
    """
    i = 0
    unseven_failed = False
    tms = time.time()

    # Find multi-volume sets, because 7zip will not provide actual set members
    sets = {}
    for seven in sevens:
        name, ext = os.path.splitext(seven)
        ext = ext.strip('.')
        if not ext.isdigit():
            name = seven
            ext = None
        if name not in sets:
            sets[name] = []
        if ext:
            sets[name].append(ext)

    # Unpack each set
    for seven in sets:
        extensions = sets[seven]
        logging.info("Starting extract on 7zip set/file: %s ", seven)
        nzo.set_action_line(T('Unpacking'), '%s' % unicoder(os.path.basename(seven)))

        if workdir_complete and seven.startswith(workdir):
            extraction_path = workdir_complete
        else:
            extraction_path = os.path.split(seven)[0]

        res, msg = seven_extract(nzo, seven, extensions, extraction_path, one_folder, delete)
        if res:
            unseven_failed = True
            nzo.set_unpack_info('Unpack', msg)
        else:
            i += 1

    if not unseven_failed:
        msg = T('%s files in %s') % (str(i), format_time_string(time.time() - tms))
        nzo.set_unpack_info('Unpack', msg)

    return unseven_failed


def seven_extract(nzo, sevenset, extensions, extraction_path, one_folder, delete):
    """ Unpack single set 'sevenset' to 'extraction_path', with password tries
        Return fail==0(ok)/fail==1(error)/fail==2(wrong password), new_files, sevens
    """
    fail = 0
    passwords = get_all_passwords(nzo)

    for password in passwords:
        if password:
            logging.debug('Trying 7zip with password "%s"', password)
            msg = T('Trying 7zip with password "%s"') % unicoder(password)
            nzo.fail_msg = msg
            nzo.set_unpack_info('Unpack', msg)
        fail, msg = seven_extract_core(sevenset, extensions, extraction_path, one_folder, delete, password)
        if fail != 2:
            break

    nzo.fail_msg = ''
    if fail == 2:
        msg = '%s (%s)' % (T('Unpacking failed, archive requires a password'), os.path.basename(sevenset))
        nzo.fail_msg = msg
        logging.error(msg)
    return fail, msg


def seven_extract_core(sevenset, extensions, extraction_path, one_folder, delete, password):
    """ Unpack single 7Z set 'sevenset' to 'extraction_path'
        Return fail==0(ok)/fail==1(error)/fail==2(wrong password), message
    """
    if one_folder:
        method = 'e'  # Unpack without folders
    else:
        method = 'x'  # Unpack with folders
    if sabnzbd.WIN32 or sabnzbd.DARWIN:
        case = '-ssc-'  # Case insensitive
    else:
        case = '-ssc'  # Case sensitive
    if cfg.overwrite_files():
        overwrite = '-aoa'
    else:
        overwrite = '-aou'
    if password:
        password = '-p%s' % password
    else:
        password = '-p'

    if len(extensions) > 0:
        name = '%s.001' % sevenset
        parm = '-tsplit'
    else:
        name = sevenset
        parm = '-t7z'

    if not os.path.exists(name):
        return 1, T('7ZIP set "%s" is incomplete, cannot unpack') % unicoder(sevenset)

    command = [SEVEN_COMMAND, method, '-y', overwrite, parm, case, password,
               '-o%s' % extraction_path, name]

    stup, need_shell, command, creationflags = build_command(command)
    logging.debug('Starting 7za: %s', command)
    p = Popen(command, shell=need_shell, stdin=subprocess.PIPE,
                         stdout=subprocess.PIPE, stderr=subprocess.STDOUT,
                         startupinfo=stup, creationflags=creationflags)

    output = p.stdout.read()
    logging.debug('7za output: %s', output)

    ret = p.wait()

    if ret == 0 and delete:
        if extensions:
            for ext in extensions:
                path = '%s.%s' % (sevenset, ext)
                try:
                    os.remove(path)
                except:
                    logging.warning(T('Deleting %s failed!'), path)
        else:
            try:
                os.remove(sevenset)
            except:
                logging.warning(T('Deleting %s failed!'), sevenset)

    # Always return an error message, even when return code is 0
    return ret, T('Could not unpack %s') % unicoder(sevenset)


##############################################################################
# PAR2 Functions
##############################################################################
def par2_repair(parfile_nzf, nzo, workdir, setname, single):
    """ Try to repair a set, return readd or correctness """
    # Check if file exists, otherwise see if another is done
    parfile_path = os.path.join(workdir, parfile_nzf.filename)
    if not os.path.exists(parfile_path) and nzo.extrapars[setname]:
        for new_par in nzo.extrapars[setname]:
            test_parfile = os.path.join(workdir, new_par.filename)
            if os.path.exists(test_parfile):
                parfile_nzf = new_par
                break
        else:
            # No file was found, we assume this set already finished
            return False, True

    parfile = os.path.join(workdir, parfile_nzf.filename)
    old_dir_content = os.listdir(workdir)
    used_joinables = ()
    joinables = ()
    used_for_repair = ()
    result = readd = False

    # Need to copy now, gets pop-ed during repair
    setpars = nzo.extrapars[setname][:]

    # Start QuickCheck
    nzo.status = Status.QUICK_CHECK
    nzo.set_action_line(T('Repair'), T('Quick Checking'))
    qc_result = QuickCheck(setname, nzo)
    if qc_result:
        logging.info("Quick-check for %s is OK, skipping repair", setname)
        nzo.set_unpack_info('Repair', T('[%s] Quick Check OK') % unicoder(setname))
        result = True

    if not result and cfg.enable_all_par():
        # Download all par2 files that haven't been downloaded yet
        readd = False
        for extrapar in nzo.extrapars[setname][:]:
            if extrapar not in nzo.finished_files and extrapar not in nzo.files:
                nzo.add_parfile(extrapar)
                readd = True
        if readd:
            return readd, result

    if not result:
        nzo.status = Status.REPAIRING
        result = False
        readd = False
        try:
            nzo.set_action_line(T('Repair'), T('Starting Repair'))
            logging.info('Scanning "%s"', parfile)

            joinables, zips, rars, sevens, ts = build_filelists(workdir, check_rar=False)

            # Multipar or not?
            if sabnzbd.WIN32 and cfg.multipar():
                finished, readd, datafiles, used_joinables, used_for_repair = MultiPar_Verify(parfile, parfile_nzf, nzo, setname, joinables, single=single)
            else:
                finished, readd, datafiles, used_joinables, used_for_repair = PAR_Verify(parfile, parfile_nzf, nzo, setname, joinables, single=single)

            if finished:
                result = True
                logging.info('Par verify finished ok on %s!', parfile)

                # Remove this set so we don't try to check it again
                nzo.remove_parset(parfile_nzf.setname)
            else:
                if qc_result:
                    logging.warning(T('Par verify failed on %s, while QuickCheck succeeded!'), parfile)
                else:
                    logging.info('Par verify failed on %s!', parfile)

                if not readd:
                    # Failed to repair -> remove this set
                    nzo.remove_parset(parfile_nzf.setname)
                return readd, False
        except:
            msg = sys.exc_info()[1]
            nzo.fail_msg = T('Repairing failed, %s') % msg
            logging.error(T('Error %s while running par2_repair on set %s'), msg, setname)
            logging.info("Traceback: ", exc_info=True)
            return readd, result

    try:
        if cfg.enable_par_cleanup():
            deletables = []
            new_dir_content = os.listdir(workdir)

            # Remove extra files created during repair and par2 base files
            for path in new_dir_content:
                if os.path.splitext(path)[1] == '.1' and path not in old_dir_content:
                    deletables.append(os.path.join(workdir, path))
            deletables.append(os.path.join(workdir, setname + '.par2'))
            deletables.append(os.path.join(workdir, setname + '.PAR2'))
            deletables.append(parfile)

            # Add output of par2-repair to remove
            deletables.extend(used_joinables)
            deletables.extend([os.path.join(workdir, f) for f in used_for_repair])

            # Delete pars of the set
            deletables.extend([os.path.join(workdir, nzf.filename) for nzf in setpars])

            for filepath in deletables:
                if filepath in joinables:
                    joinables.remove(filepath)
                if os.path.exists(filepath):
                    logging.info("Deleting %s", filepath)
                    try:
                        os.remove(filepath)
                    except OSError:
                        logging.warning(T('Deleting %s failed!'), filepath)
    except:
        msg = sys.exc_info()[1]
        nzo.fail_msg = T('Repairing failed, %s') % msg
        logging.error(T('Error "%s" while running par2_repair on set %s'), msg, setname, exc_info=True)

    return readd, result


_RE_BLOCK_FOUND = re.compile(r'File: "([^"]+)" - found \d+ of \d+ data blocks from "([^"]+)"')
_RE_IS_MATCH_FOR = re.compile(r'File: "([^"]+)" - is a match for "([^"]+)"')
_RE_LOADING_PAR2 = re.compile(r'Loading "([^"]+)"\.')
_RE_LOADED_PAR2 = re.compile(r'Loaded (\d+) new packets')


def PAR_Verify(parfile, parfile_nzf, nzo, setname, joinables, single=False):
    """ Run par2 on par-set """
    used_joinables = []
    used_for_repair = []
    # set the current nzo status to "Verifying...". Used in History
    nzo.status = Status.VERIFYING
    start = time.time()

    options = cfg.par_option().strip()
    command = [str(PAR2_COMMAND), 'r', options, parfile]

    # Append the wildcard for this set
    parfolder = os.path.split(parfile)[0]
    if single or len(globber(parfolder, setname + '*')) < 2:
        # Support bizarre naming conventions
        wildcard = '*'
    else:
        # Normal case, everything is named after set
        wildcard = setname + '*'

    if sabnzbd.WIN32 or sabnzbd.DARWIN:
        command.append(os.path.join(parfolder, wildcard))
    else:
        # For Unix systems, remove folders, due to bug in some par2cmdline versions
        flist = [item for item in globber_full(parfolder, wildcard) if os.path.isfile(item)]
        command.extend(flist)

    # We need to check for the bad par2cmdline that skips blocks
    # Or the one that complains about basepath
    # Only if we're not doing multicore
    if not sabnzbd.WIN32 and not sabnzbd.DARWIN:
        par2text = run_simple([command[0], '-h'])
        if 'No data skipping' in par2text:
            logging.info('Detected par2cmdline version that skips blocks, adding -N parameter')
            command.insert(2, '-N')
        if 'Set the basepath' in par2text:
            logging.info('Detected par2cmdline version that needs basepath, adding -B<path> parameter')
            command.insert(2, '-B')
            command.insert(3, parfolder)

    stup, need_shell, command, creationflags = build_command(command)

    # par2multicore wants to see \\.\ paths on Windows
    # See: https://github.com/sabnzbd/sabnzbd/pull/771
    if sabnzbd.WIN32:
        command = [clip_path(x) if x.startswith('\\\\?\\') else x for x in command]

    # Run the external command
    logging.info('Starting par2: %s', command)
    lines = []
    try:
        p = Popen(command, shell=need_shell, stdin=subprocess.PIPE,
                             stdout=subprocess.PIPE, stderr=subprocess.STDOUT,
                             startupinfo=stup, creationflags=creationflags)

        proc = p.stdout

        if p.stdin:
            p.stdin.close()

        # Set up our variables
        datafiles = []
        renames = {}
        reconstructed = []

        linebuf = ''
        finished = 0
        readd = False

        verifynum = 1
        verifytotal = 0
        verified = 0

        in_verify_repaired = False

        # Loop over the output, whee
        while 1:
            char = proc.read(1)
            if not char:
                break

            # Line not complete yet
            if char not in ('\n', '\r'):
                linebuf += char
                continue

            line = linebuf.strip()
            linebuf = ''

            # Check if we should still continue
            if not nzo.pp_active:
                p.kill()
                msg = T('PostProcessing was aborted (%s)') % T('Repair')
                nzo.fail_msg = msg
                nzo.set_unpack_info('Repair', msg)
                nzo.status = Status.FAILED
                readd = False
                break

            # Skip empty lines
            if line == '':
                continue

            if 'Repairing:' not in line:
                lines.append(line)

            if line.startswith(('Invalid option specified', 'Invalid thread option', 'Cannot specify recovery file count')):
                msg = T('[%s] PAR2 received incorrect options, check your Config->Switches settings') % unicoder(setname)
                nzo.set_unpack_info('Repair', msg)
                nzo.status = Status.FAILED
                logging.error(msg)

            elif line.startswith('All files are correct'):
                msg = T('[%s] Verified in %s, all files correct') % (unicoder(setname), format_time_string(time.time() - start))
                nzo.set_unpack_info('Repair', msg)
                logging.info('Verified in %s, all files correct',
                             format_time_string(time.time() - start))
                finished = 1

            elif line.startswith('Repair is required'):
                msg = T('[%s] Verified in %s, repair is required') % (unicoder(setname), format_time_string(time.time() - start))
                nzo.set_unpack_info('Repair', msg)
                logging.info('Verified in %s, repair is required',
                              format_time_string(time.time() - start))
                start = time.time()
                verified = 1
                # Reset to use them again for verification of repair
                verifytotal = 0
                verifynum = 0

            elif line.startswith('Main packet not found') or 'The recovery file does not exist' in line:
                # Initialparfile probably didn't decode properly,
                logging.info(T('Main packet not found...'))
                logging.info("Extra pars = %s", nzo.extrapars[setname])

                # Look for the smallest par2file
                block_table = {}
                for nzf in nzo.extrapars[setname]:
                    if not nzf.completed:
                        block_table[int_conv(nzf.blocks)] = nzf

                if block_table:
                    nzf = block_table[min(block_table.keys())]
                    logging.info("Found new par2file %s", nzf.filename)

                    # Move from extrapar list to files to be downloaded
                    # and remove it from the extrapars list
                    nzo.add_parfile(nzf)
                    readd = True
                else:
                    msg = T('Invalid par2 files or invalid PAR2 parameters, cannot verify or repair')
                    nzo.fail_msg = msg
                    msg = u'[%s] %s' % (unicoder(setname), msg)
                    nzo.set_unpack_info('Repair', msg)
                    nzo.status = Status.FAILED

            elif line.startswith('You need'):
                # We need more blocks, but are they available?
                chunks = line.split()
                needed_blocks = int(chunks[2])

                # Check if we have enough blocks
                added_blocks = nzo.get_extra_blocks(setname, needed_blocks)
                if added_blocks:
                    msg = T('Fetching %s blocks...') % str(added_blocks)
                    nzo.set_action_line(T('Fetching'), msg)
                    nzo.status = Status.FETCHING
                    readd = True
                else:
                    # Failed
                    msg = T('Repair failed, not enough repair blocks (%s short)') % str(needed_blocks)
                    nzo.fail_msg = msg
                    msg = u'[%s] %s' % (unicoder(setname), msg)
                    nzo.set_unpack_info('Repair', msg)
                    nzo.status = Status.FAILED

            elif line.startswith('Repair is possible'):
                start = time.time()
                nzo.set_action_line(T('Repairing'), '%2d%%' % (0))

            elif line.startswith('Repairing:'):
                chunks = line.split()
                per = float(chunks[-1][:-1])
                nzo.set_action_line(T('Repairing'), '%2d%%' % per)
                nzo.status = Status.REPAIRING

            elif line.startswith('Repair complete'):
                msg = T('[%s] Repaired in %s') % (unicoder(setname), format_time_string(time.time() - start))
                nzo.set_unpack_info('Repair', msg)
                logging.info('Repaired in %s', format_time_string(time.time() - start))
                finished = 1

            elif verified and line.endswith(('are missing.', 'exist but are damaged.')):
                # Files that will later be verified after repair
                chunks = line.split()
                verifytotal += int(chunks[0])

            elif line.startswith('Verifying repaired files'):
                in_verify_repaired = True
                nzo.set_action_line(T('Verifying repair'), '%02d/%02d' % (verifynum, verifytotal))

            elif in_verify_repaired and line.startswith('Target'):
                verifynum += 1
                if verifynum <= verifytotal:
                    nzo.set_action_line(T('Verifying repair'), '%02d/%02d' % (verifynum, verifytotal))

            elif line.startswith('File:') and line.find('data blocks from') > 0:
                m = _RE_BLOCK_FOUND.search(line)
                if m:
                    workdir = os.path.split(parfile)[0]
                    old_name = TRANS(m.group(1))
                    new_name = TRANS(m.group(2))
                    if joinables:
                        # Find out if a joinable file has been used for joining
                        uline = unicoder(line)
                        for jn in joinables:
                            if uline.find(os.path.split(jn)[1]) > 0:
                                used_joinables.append(jn)
                                break
                        # Special case of joined RAR files, the "of" and "from" must both be RAR files
                        # This prevents the joined rars files from being seen as an extra rar-set
                        if '.rar' in old_name.lower() and '.rar' in new_name.lower():
                            used_joinables.append(os.path.join(workdir, old_name))
                    else:
                        logging.debug('PAR2 will reconstruct "%s" from "%s"', new_name, old_name)
                        reconstructed.append(os.path.join(workdir, old_name))

            elif 'Could not write' in line and 'at offset 0:' in line:
                # If there are joinables, this error will only happen in case of 100% complete files
                # We can just skip the retry, because par2cmdline will fail in those cases
                # becauses it refuses to scan the ".001" file
                if joinables:
                    finished = 1
                    used_joinables = []

            elif ' cannot be renamed to ' in line:
                msg = unicoder(line.strip())
                nzo.fail_msg = msg
                msg = u'[%s] %s' % (unicoder(setname), msg)
                nzo.set_unpack_info('Repair', msg)
                nzo.status = Status.FAILED

            elif 'There is not enough space on the disk' in line:
                # Oops, disk is full!
                msg = T('Repairing failed, %s') % T('Disk full')
                nzo.fail_msg = msg
                msg = u'[%s] %s' % (unicoder(setname), msg)
                nzo.set_unpack_info('Repair', msg)
                nzo.status = Status.FAILED

            # File: "oldname.rar" - is a match for "newname.rar".
            elif 'is a match for' in line:
                m = _RE_IS_MATCH_FOR.search(line)
                if m:
                    old_name = TRANS(m.group(1))
                    new_name = TRANS(m.group(2))
                    logging.debug('PAR2 will rename "%s" to "%s"', old_name, new_name)
                    renames[new_name] = old_name

                    # Show progress
                    if verifytotal == 0 or verifynum < verifytotal:
                        verifynum += 1
                        nzo.set_action_line(T('Verifying'), '%02d/%02d' % (verifynum, verifytotal))

            elif 'Scanning extra files' in line:
                # Obfuscated post most likely, so reset counter to show progress
                verifynum = 1

            elif 'No details available for recoverable file' in line:
                msg = unicoder(line.strip())
                nzo.fail_msg = msg
                msg = u'[%s] %s' % (unicoder(setname), msg)
                nzo.set_unpack_info('Repair', msg)
                nzo.status = Status.FAILED

            elif not verified:
                if line.startswith('Verifying source files'):
                    nzo.set_action_line(T('Verifying'), '01/%02d' % verifytotal)
                    nzo.status = Status.VERIFYING

                elif line.startswith('Scanning:'):
                    pass

                # Target files
                m = TARGET_RE.match(line)
                if m:
                    nzo.status = Status.VERIFYING
                    verifynum += 1
                    if verifytotal == 0 or verifynum < verifytotal:
                        nzo.set_action_line(T('Verifying'), '%02d/%02d' % (verifynum, verifytotal))
<<<<<<< HEAD
                        nzo.status = Status.VERIFYING
=======
                    else:
                        nzo.set_action_line(T('Checking extra files'), '%02d' % verifynum)
>>>>>>> ba7d906b

                    # Remove redundant extra files that are just duplicates of original ones
                    if 'duplicate data blocks' in line:
                        used_for_repair.append(TRANS(m.group(1)))
                    else:
                        datafiles.append(TRANS(m.group(1)))
                    continue

                # Verify done
                m = re.match(r'There are (\d+) recoverable files', line)
                if m:
                    verifytotal = int(m.group(1))

        p.wait()
    except WindowsError, err:
        raise WindowsError(err)

    logging.debug('PAR2 output was\n%s', '\n'.join(lines))

    # If successful, add renamed files to the collection
    if finished and renames:
        nzo.renamed_file(renames)

    # If successful and files were reconstructed, remove incomplete original files
    if finished and reconstructed:
        # Use 'used_joinables' as a vehicle to get rid of the files
        used_joinables.extend(reconstructed)

    return finished, readd, datafiles, used_joinables, used_for_repair

_RE_FILENAME = re.compile(r'"([^"]+)"')

def MultiPar_Verify(parfile, parfile_nzf, nzo, setname, joinables, single=False):
    """ Run par2 on par-set """
    parfolder = os.path.split(parfile)[0]
    used_joinables = []
    used_for_repair = []

    # set the current nzo status to "Verifying...". Used in History
    nzo.status = Status.VERIFYING
    start = time.time()

    # Caching of verification implemented by adding:
    # But not really required due to prospective-par2
    command = [str(MULTIPAR_COMMAND), 'r', '-vs2', '-vd%s' % parfolder, parfile]

    # Only add user-options if supplied
    options = cfg.par_option().strip()
    if options:
        command.insert(2, options)

    # Append the wildcard for this set
    if single or len(globber(parfolder, setname + '*')) < 2:
        # Support bizarre naming conventions
        wildcard = '*'
    else:
        # Normal case, everything is named after set
        wildcard = setname + '*'
    command.append(os.path.join(parfolder, wildcard))

    stup, need_shell, command, creationflags = build_command(command)
    logging.info('Starting MultiPar: %s', command)

    lines = []
    p = Popen(command, shell=need_shell, stdin=subprocess.PIPE,
                         stdout=subprocess.PIPE, stderr=subprocess.STDOUT,
                         startupinfo=stup, creationflags=creationflags)

    proc = p.stdout

    if p.stdin:
        p.stdin.close()

    # Set up our variables
    datafiles = []
    renames = {}
    reconstructed = []

    linebuf = ''
    finished = 0
    readd = False

    verifynum = 0
    verifytotal = 0

    in_check = False
    in_verify = False
    in_repair = False
    in_verify_repaired = False
    misnamed_files = False
    old_name = None

    # Loop over the output, whee
    while 1:
        char = proc.read(1)
        if not char:
            break

        # Line not complete yet
        if char not in ('\n', '\r'):
            linebuf += char
            continue

        line = linebuf.strip()
        linebuf = ''

        # Check if we should still continue
        if not nzo.pp_active:
            p.kill()
            msg = T('PostProcessing was aborted (%s)') % T('Repair')
            nzo.fail_msg = msg
            nzo.set_unpack_info('Repair', msg)
            nzo.status = Status.FAILED
            readd = False
            break

        # Skip empty lines
        if line == '':
            continue

        # Save it all
        lines.append(line)

        # ----------------- Startup
        if line.startswith('invalid option'):
            # Option error
            msg = T('[%s] PAR2 received incorrect options, check your Config->Switches settings') % unicoder(setname)
            nzo.set_unpack_info('Repair', msg)
            nzo.status = Status.FAILED
            logging.error(msg)

        elif line.startswith('valid file is not found'):
            # Initialparfile probably didn't decode properly,
            logging.info(T('Main packet not found...'))
            logging.info("Extra pars = %s", nzo.extrapars[setname])

            # Look for the smallest par2file
            block_table = {}
            for nzf in nzo.extrapars[setname]:
                if not nzf.completed:
                    block_table[int_conv(nzf.blocks)] = nzf

            if block_table:
                nzf = block_table[min(block_table.keys())]
                logging.info("Found new par2file %s", nzf.filename)

                # Move from extrapar list to files to be downloaded
                # and remove it from the extrapars list
                nzo.add_parfile(nzf)
                readd = True
            else:
                msg = T('Invalid par2 files or invalid PAR2 parameters, cannot verify or repair')
                nzo.fail_msg = msg
                msg = u'[%s] %s' % (unicoder(setname), msg)
                nzo.set_unpack_info('Repair', msg)
                nzo.status = Status.FAILED

        elif line.startswith('There is not enough space on the disk'):
            msg = T('Repairing failed, %s') % T('Disk full')
            nzo.fail_msg = msg
            msg = u'[%s] %s' % (unicoder(setname), msg)
            nzo.set_unpack_info('Repair', msg)
            nzo.status = Status.FAILED

        # ----------------- Start check/verify stage
        elif line.startswith('Recovery Set ID'):
            # Remove files were MultiPar stores verification result when repaired succesfull
            recovery_id = line.split()[-1]
            used_for_repair.append('2_%s.bin' % recovery_id)
            used_for_repair.append('2_%s.ini' % recovery_id)

        elif line.startswith('Input File total count'):
            # How many files will it try to find?
            verifytotal = int(line.split()[-1])

        # ----------------- Misnamed-detection stage
        # Misnamed files
        elif line.startswith('Searching misnamed file'):
            # We are in the misnamed files block
            misnamed_files = True
            verifynum = 0
        elif misnamed_files and 'Found' in line:
            # First it reports the current filename
            m = _RE_FILENAME.search(line)
            if m:
                verifynum += 1
                nzo.set_action_line(T('Checking'), '%02d/%02d' % (verifynum, verifytotal))
                old_name = TRANS(m.group(1))
        elif misnamed_files and 'Misnamed' in line:
            # Then it finds the actual
            m = _RE_FILENAME.search(line)
            if m and old_name:
                new_name = TRANS(m.group(1))
                logging.debug('MultiPar will rename "%s" to "%s"', old_name, new_name)
                renames[new_name] = old_name
                # New name is also part of data!
                datafiles.append(new_name)
                reconstructed.append(old_name)

        # ----------------- Checking stage
        # Checking input files
        elif line.startswith('Complete file count'):
            in_check = False
            verifynum = 0
            old_name = None
        elif line.startswith('Verifying Input File'):
            in_check = True
            nzo.status = Status.VERIFYING
        elif in_check:
            m = _RE_FILENAME.search(line)
            if m:
                # Only increase counter if it was really the detection line
                if line.startswith('= ') or '%' not in line:
                    verifynum += 1
                nzo.set_action_line(T('Checking'), '%02d/%02d' % (verifynum, verifytotal))
                old_name = TRANS(m.group(1))

        # ----------------- Verify stage
        # Which files need extra verification?
        elif line.startswith('Damaged file count'):
            verifytotal = int(line.split()[-1])

        elif line.startswith('Missing file count'):
            verifytotal += int(line.split()[-1])

        # Actual verification
        elif line.startswith('Input File Slice found'):
            # End of verification AND end of misnamed file search
            in_verify = False
            misnamed_files = False
            old_name = None
        elif line.startswith('Finding available slice'):
            # The actual scanning of the files
            in_verify = True
            nzo.set_action_line(T('Verifying'), T('Checking'))
        elif in_verify:
            m = _RE_FILENAME.search(line)
            if m:
                # It prints the filename couple of times, so we save it to check
                # 'datafiles' will not contain all data-files in par-set, only the
                # ones that got scanned, but it's ouput is never used!
                nzo.status = Status.VERIFYING
                if line.split()[1] in ('Damaged', 'Found'):
                    verifynum += 1
                    datafiles.append(TRANS(m.group(1)))

                    # Set old_name in case it was misnamed and found (not when we are joining)
                    old_name = None
                    if line.split()[1] == 'Found' and not joinables:
                        old_name = TRANS(m.group(1))

                    # Sometimes we don't know the total (filejoin)
                    if verifytotal <= 1:
                        nzo.set_action_line(T('Verifying'), '%02d' % verifynum)
                    else:
                        nzo.set_action_line(T('Verifying'), '%02d/%02d' % (verifynum, verifytotal))

                elif old_name and old_name != TRANS(m.group(1)):
                    # Hey we found another misnamed one!
                    new_name = TRANS(m.group(1))
                    logging.debug('MultiPar will rename "%s" to "%s"', old_name, new_name)
                    renames[new_name] = old_name
                    # Put it back with it's new name!
                    datafiles.pop()
                    datafiles.append(new_name)
                    # Need to remove the old file after repair (Multipar keeps it)
                    used_for_repair.append(old_name)
                    # Need to reset it to avoid collision
                    old_name = None

                else:
                    # It's scanning extra files that don't belong to the set
                    # For damaged files it reports the filename twice, so only then start
                    verifynum += 1
                    if verifynum / 2 > verifytotal:
                        nzo.set_action_line(T('Checking extra files'), '%02d' % verifynum)

                if joinables:
                    # Find out if a joinable file has been used for joining
                    uline = unicoder(line)
                    for jn in joinables:
                        if uline.find(os.path.split(jn)[1]) > 0:
                            used_joinables.append(jn)
                            datafiles.append(TRANS(m.group(1)))
                            break

        elif line.startswith('Need'):
            # We need more blocks, but are they available?
            chunks = line.split()
            needed_blocks = int(chunks[1])

            # Check if we have enough blocks
            added_blocks = nzo.get_extra_blocks(setname, needed_blocks)
            if added_blocks:
                msg = T('Fetching %s blocks...') % str(added_blocks)
                nzo.set_action_line(T('Fetching'), msg)
                nzo.status = Status.FETCHING
                readd = True
            else:
                # Failed
                msg = T('Repair failed, not enough repair blocks (%s short)') % str(needed_blocks)
                nzo.fail_msg = msg
                msg = u'[%s] %s' % (unicoder(setname), msg)
                nzo.set_unpack_info('Repair', msg)
                nzo.status = Status.FAILED

            # MultiPar can say 'PAR File(s) Incomplete' also when it needs more blocks
            # But the Need-more-blocks message is always last, so force failure
            finished = 0

        # Result of verification
        elif line.startswith('All Files Complete') or line.endswith('PAR File(s) Incomplete'):
            # Completed without damage!
            # 'PAR File(s) Incomplete' is reported for success
            # but when there are very similar filenames in the folder
            msg = T('[%s] Verified in %s, all files correct') % (unicoder(setname), format_time_string(time.time() - start))
            nzo.set_unpack_info('Repair', msg)
            logging.info('Verified in %s, all files correct',
                        format_time_string(time.time() - start))
            finished = 1

        elif line.startswith(('Ready to repair', 'Ready to rejoin')):
            # Ready to repair!
            # Or we are re-joining a split file when there's no damage but takes time
            msg = T('[%s] Verified in %s, repair is required') % (unicoder(setname), format_time_string(time.time() - start))
            nzo.set_unpack_info('Repair', msg)
            logging.info('Verified in %s, repair is required',
                          format_time_string(time.time() - start))
            start = time.time()

            # Set message for user in case of joining
            if line.startswith('Ready to rejoin'):
                nzo.set_action_line(T('Joining'), '%2d' % len(used_joinables))

        # ----------------- Repair stage
        elif 'Recovering slice' in line:
            # Before this it will calculate matrix, here is where it starts
            start = time.time()
            in_repair = True
            nzo.set_action_line(T('Repairing'), '%2d%%' % (0))

        elif in_repair and line.startswith('Verifying repair'):
            in_repair = False
            in_verify_repaired = True
            # How many will be checked?
            verifytotal = int(line.split()[-1])
            verifynum = 0

        elif in_repair:
            # Line with percentage of repair (nothing else)
            per = float(line[:-1])
            nzo.set_action_line(T('Repairing'), '%2d%%' % per)
            nzo.status = Status.REPAIRING

        elif line.startswith('Repaired successfully'):
            msg = T('[%s] Repaired in %s') % (unicoder(setname), format_time_string(time.time() - start))
            nzo.set_unpack_info('Repair', msg)
            logging.info('Repaired in %s', format_time_string(time.time() - start))
            finished = 1

        elif in_verify_repaired and line.startswith('Repaired :'):
            # Track verification of repaired files (can sometimes take a while)
            verifynum += 1
            nzo.set_action_line(T('Verifying repair'), '%02d/%02d' % (verifynum, verifytotal))


    p.wait()

    logging.debug('MultiPar output was\n%s', '\n'.join(lines))

    # Add renamed files to the collection
    # MultiPar always(!!) renames automatically whatever it can in the 'Searching misnamed file:'-section
    # Even if the repair did not complete fully it will rename those!
    # But the ones in 'Finding available slices'-section will only be renamed after succesfull repair
    if renames:
        # If succes, we also remove the possibly previously renamed ones
        if finished:
            reconstructed.extend(renames.values())

        # Adding to the collection
        nzo.renamed_file(renames)

        # Remove renamed original files
        workdir = os.path.split(parfile)[0]
        used_joinables.extend([os.path.join(workdir, name) for name in reconstructed])

    return finished, readd, datafiles, used_joinables, used_for_repair

def create_env(nzo=None, extra_env_fields=None):
    """ Modify the environment for pp-scripts with extra information
        OSX: Return copy of environment without PYTHONPATH and PYTHONHOME
        other: return None
    """
    env = os.environ.copy()

    # Are we adding things?
    if nzo:
        for field in ENV_NZO_FIELDS:
            try:
                field_value = getattr(nzo, field)
                # Special filters for Python types
                if field_value is None:
                    env['SAB_' + field.upper()] = ''
                elif isinstance(field_value, bool):
                    env['SAB_' + field.upper()] = str(field_value*1)
                else:
                    env['SAB_' + field.upper()] = str(deunicode(field_value))
            except:
                # Catch key/unicode errors
                pass

        for field in extra_env_fields:
            try:
                env['SAB_' + field.upper()] = str(deunicode(extra_env_fields[field]))
            except:
                # Catch key/unicode errors
                pass

    if sabnzbd.DARWIN:
        if 'PYTHONPATH' in env:
            del env['PYTHONPATH']
        if 'PYTHONHOME' in env:
            del env['PYTHONHOME']
    elif not nzo:
        # No modification
        return None
    return env


def userxbit(filename):
    # Returns boolean if the x-bit for user is set on the given file
    # This is a workaround: os.access(filename, os.X_OK) does not work on certain mounted file systems
    # Does not work on Windows, but it is not called on Windows

    # rwx rwx rwx
    # 876 543 210      # we want bit 6 from the right, counting from 0
    userxbit = 1<<6 # bit 6
    rwxbits = os.stat(filename)[0] # the first element of os.stat() is "mode"
    # do logical AND, check if it is not 0:
    xbitset = (rwxbits & userxbit) > 0
    return xbitset


def build_command(command):
    """ Prepare list from running an external program """
    if not sabnzbd.WIN32:
        if command[0].endswith('.py'):
            with open(command[0], 'r') as script_file:
                if not userxbit(command[0]):
                    # Inform user that Python scripts need x-bit and then stop
                    logging.error(T('Python script "%s" does not have execute (+x) permission set'), command[0])
                    raise IOError
                elif script_file.read(2) != '#!':
                    # No shebang (#!) defined, add default python
                    command.insert(0, 'python')

        if IONICE_COMMAND and cfg.ionice().strip():
            lst = cfg.ionice().split()
            lst.reverse()
            for arg in lst:
                command.insert(0, arg)
            command.insert(0, IONICE_COMMAND)
        if NICE_COMMAND and cfg.nice().strip():
            lst = cfg.nice().split()
            lst.reverse()
            for arg in lst:
                command.insert(0, arg)
            command.insert(0, NICE_COMMAND)
        need_shell = False
        stup = None
        creationflags = 0

    else:
        # For Windows we always need to add python interpreter
        if command[0].endswith('.py'):
            command.insert(0, 'python')

        need_shell = os.path.splitext(command[0])[1].lower() not in ('.exe', '.com')
        stup = subprocess.STARTUPINFO()
        stup.dwFlags = STARTF_USESHOWWINDOW
        stup.wShowWindow = SW_HIDE
        creationflags = IDLE_PRIORITY_CLASS

        # Work-around for bug in Python's Popen function,
        # scripts with spaces in the path don't work.
        if need_shell and ' ' in command[0]:
            command[0] = win32api.GetShortPathName(command[0])

        if need_shell:
            command = list2cmdline(command)

    return stup, need_shell, command, creationflags


def rar_volumelist(rarfile_path, password, known_volumes):
    """ Extract volumes that are part of this rarset
        and merge them with existing list, removing duplicates
    """
    # UnRar is required to read some RAR files
    rarfile.UNRAR_TOOL = RAR_COMMAND
    zf = rarfile.RarFile(rarfile_path)

    # setpassword can fail due to bugs in RarFile
    if password:
        try:
            zf.setpassword(password)
        except:
            pass
    zf_volumes = zf.volumelist()

    # Remove duplicates
    known_volumes_base = [os.path.basename(vol) for vol in known_volumes]
    for zf_volume in zf_volumes:
        if os.path.basename(zf_volume) not in known_volumes_base:
            # Long-path notation just to be sure
            known_volumes.append(long_path(zf_volume))
    return known_volumes


# Sort the various RAR filename formats properly :\
def rar_sort(a, b):
    """ Define sort method for rar file names """
    aext = a.split('.')[-1]
    bext = b.split('.')[-1]

    if aext == 'rar' and bext == 'rar':
        return cmp(a, b)
    elif aext == 'rar':
        return -1
    elif bext == 'rar':
        return 1
    else:
        return cmp(a, b)


def build_filelists(workdir, workdir_complete=None, check_both=False, check_rar=True):
    """ Build filelists, if workdir_complete has files, ignore workdir.
        Optionally scan both directories.
        Optionally test content to establish RAR-ness
    """
    sevens, joinables, zips, rars, ts, filelist = ([], [], [], [], [], [])

    if workdir_complete:
        for root, dirs, files in os.walk(workdir_complete):
            for _file in files:
                if '.AppleDouble' not in root and '.DS_Store' not in root:
                    try:
                        p = os.path.join(root, _file)
                        filelist.append(p)
                    except UnicodeDecodeError:
                        # Just skip failing names
                        pass

    if workdir and (not filelist or check_both):
        for root, dirs, files in os.walk(workdir):
            for _file in files:
                if '.AppleDouble' not in root and '.DS_Store' not in root:
                    try:
                        p = os.path.join(root, _file)
                        filelist.append(p)
                    except UnicodeDecodeError:
                        # Just skip failing names
                        pass

    for file in filelist:
        # Extra check for rar (takes CPU/disk)
        file_is_rar = False
        if check_rar:
            try:
                # Can fail on Windows due to long-path after recursive-unpack
                file_is_rar = rarfile.is_rarfile(file)
            except:
                pass

        # Run through all the checks
        if SEVENZIP_RE.search(file) or SEVENMULTI_RE.search(file):
            # 7zip
            sevens.append(file)
        elif SPLITFILE_RE.search(file) and not file_is_rar:
            # Joinables, optional with RAR check
            joinables.append(file)
        elif ZIP_RE.search(file):
            # ZIP files
            zips.append(file)
        elif RAR_RE.search(file):
            # RAR files
            rars.append(file)
        elif TS_RE.search(file):
            # TS split files
            ts.append(file)

    logging.debug("build_filelists(): joinables: %s", joinables)
    logging.debug("build_filelists(): zips: %s", zips)
    logging.debug("build_filelists(): rars: %s", rars)
    logging.debug("build_filelists(): 7zips: %s", sevens)
    logging.debug("build_filelists(): ts: %s", ts)

    return joinables, zips, rars, sevens, ts


def QuickCheck(set, nzo):
    """ Check all on-the-fly md5sums of a set """
    md5pack = nzo.md5packs.get(set)
    if md5pack is None:
        return False

    # We use bitwise assigment (&=) so False always wins in case of failure
    # This way the renames always get saved!
    result = True
    nzf_list = nzo.finished_files
    renames = {}

    # Files to ignore
    ignore_ext = cfg.quick_check_ext_ignore()

    for file in md5pack:
        found = False
        file_platform = platform_encode(file)
        file_to_ignore = os.path.splitext(file_platform)[1].lower().replace('.', '') in ignore_ext
        for nzf in nzf_list:
            # Do a simple filename based check
            if file_platform == nzf.filename:
                found = True
                if (nzf.md5sum is not None) and nzf.md5sum == md5pack[file]:
                    logging.debug('Quick-check of file %s OK', file)
                    result &= True
                elif file_to_ignore:
                    # We don't care about these files
                    logging.debug('Quick-check ignoring file %s', file)
                    result &= True
                else:
                    logging.info('Quick-check of file %s failed!', file)
                    result = False
                break

            # Now lets do obfuscation check
            if nzf.md5sum == md5pack[file]:
                try:
                    logging.debug('Quick-check will rename %s to %s', nzf.filename, file_platform)
                    renamer(os.path.join(nzo.downpath, nzf.filename), os.path.join(nzo.downpath, file_platform))
                    renames[file_platform] = nzf.filename
                    nzf.filename = file_platform
                    result &= True
                    found = True
                    break
                except IOError:
                    # Renamed failed for some reason, probably already done
                    break

        if not found:
            if file_to_ignore:
                # We don't care about these files
                logging.debug('Quick-check ignoring missing file %s', file)
                continue

            logging.info('Cannot Quick-check missing file %s!', file)
            result = False

    # Save renames
    if renames:
        nzo.renamed_file(renames)

    return result


def unrar_check(rar):
    """ Return version number of unrar, where "5.01" returns 501
        Also return whether an original version is found
        (version, original)
    """
    version = 0
    original = ''
    if rar:
        try:
            version = run_simple(rar)
        except:
            return version, original
        original = "Alexander Roshal" in version
        m = re.search(r"RAR\s(\d+)\.(\d+)", version)
        if m:
            version = int(m.group(1)) * 100 + int(m.group(2))
        else:
            version = 0
    return version, original


def par2_mt_check(par2_path):
    """ Detect if we have multicore par2 variants """
    try:
        par2_version = run_simple([par2_path, '-h'])
        # Look for a threads option
        if '-t<' in par2_version:
            return True
    except:
        pass
    return False


def sfv_check(sfv_path):
    """ Verify files using SFV file,
        input: full path of sfv, file are assumed to be relative to sfv
        returns: List of failing files or [] when all is OK
    """
    failed = []
    try:
        fp = open(sfv_path, 'r')
    except:
        logging.info('Cannot open SFV file %s', sfv_path)
        failed.append(unicoder(sfv_path))
        return failed
    root = os.path.split(sfv_path)[0]
    for line in fp:
        line = line.strip('\n\r ')
        if line and line[0] != ';':
            x = line.rfind(' ')
            if x > 0:
                filename = platform_encode(line[:x].strip())
                checksum = line[x:].strip()
                path = os.path.join(root, filename)
                if os.path.exists(path):
                    if crc_check(path, checksum):
                        logging.debug('File %s passed SFV check', path)
                    else:
                        logging.info('File %s did not pass SFV check', path)
                        failed.append(unicoder(filename))
                else:
                    logging.info('File %s missing in SFV check', path)
                    failed.append(unicoder(filename))
    fp.close()
    return failed


def crc_check(path, target_crc):
    """ Return True if file matches CRC """
    try:
        fp = open(path, 'rb')
    except:
        return False
    crc = binascii.crc32('')
    while 1:
        data = fp.read(4096)
        if not data:
            break
        crc = binascii.crc32(data, crc)
    fp.close()
    crc = '%08x' % (crc & 0xffffffff,)
    return crc.lower() == target_crc.lower()


def analyse_show(name):
    """ Do a quick SeasonSort check and return basic facts """
    job = SeriesSorter(None, name, None, None)
    job.match(force=True)
    if job.is_match():
        job.get_values()
    info = job.show_info
    show_name = info.get('show_name', '').replace('.', ' ').replace('_', ' ')
    show_name = show_name.replace('  ', ' ')
    return show_name, \
           info.get('season_num', ''), \
           info.get('episode_num', ''), \
           info.get('ep_name', '')


def pre_queue(name, pp, cat, script, priority, size, groups):
    """ Run pre-queue script (if any) and process results """
    def fix(p):
        if not p or str(p).lower() == 'none':
            return ''
        else:
            return UNTRANS(str(p))

    values = [1, name, pp, cat, script, priority, None]
    script_path = make_script_path(cfg.pre_script())
    if script_path:
        command = [script_path, name, fix(pp), fix(cat), fix(script), fix(priority), str(size), ' '.join(groups)]
        command.extend(analyse_show(name))

        try:
            stup, need_shell, command, creationflags = build_command(command)
            env = create_env()
            logging.info('Running pre-queue script %s', command)
            p = Popen(command, shell=need_shell, stdin=subprocess.PIPE,
                                stdout=subprocess.PIPE, stderr=subprocess.STDOUT,
                                startupinfo=stup, env=env, creationflags=creationflags)
        except:
            logging.debug("Failed script %s, Traceback: ", script_path, exc_info=True)
            return values

        output = p.stdout.read()
        ret = p.wait()
        logging.info('Pre-queue script returns %s and output=\n%s', ret, output)
        if ret == 0:
            n = 0
            for line in output.split('\n'):
                line = line.strip('\r\n \'"')
                if n < len(values) and line:
                    values[n] = TRANS(line)
                n += 1
        accept = int_conv(values[0])
        if  accept < 1:
            logging.info('Pre-Q refuses %s', name)
        elif accept == 2:
            logging.info('Pre-Q accepts&fails %s', name)
        else:
            logging.info('Pre-Q accepts %s', name)

    return values


def list2cmdline(lst):
    """ convert list to a cmd.exe-compatible command string """
    nlst = []
    for arg in lst:
        if not arg:
            nlst.append('""')
        elif (' ' in arg) or ('\t' in arg) or ('&' in arg) or ('|' in arg) or (';' in arg) or (',' in arg):
            nlst.append('"%s"' % arg)
        else:
            nlst.append(arg)
    return ' '.join(nlst)


def get_from_url(url):
    """ Retrieve URL and return content
        `timeout` sets non-standard timeout
    """
    import urllib2
    try:
        return urllib2.urlopen(url).read()
    except:
        return None


def is_sevenfile(path):
    """ Return True if path has proper extension and 7Zip is installed """
    return SEVEN_COMMAND and os.path.splitext(path)[1].lower() == '.7z'


class SevenZip(object):
    """ Minimal emulation of ZipFile class for 7Zip """

    def __init__(self, path):
        self.path = path

    def namelist(self):
        """ Return list of names in 7Zip """
        names = []
        # Future extension: use '-sccUTF-8' to get names in UTF8 encoding
        command = [SEVEN_COMMAND, 'l', '-p', '-y', '-slt', self.path]
        stup, need_shell, command, creationflags = build_command(command)

        p = Popen(command, shell=need_shell, stdin=subprocess.PIPE,
                             stdout=subprocess.PIPE, stderr=subprocess.STDOUT,
                             startupinfo=stup, creationflags=creationflags)

        output = p.stdout.read()
        _ = p.wait()
        re_path = re.compile('^Path = (.+)')
        for line in output.split('\n'):
            m = re_path.search(line)
            if m:
                names.append(m.group(1).strip('\r'))
        if names:
            # Remove name of archive itself
            del names[0]
        return names

    def read(self, name):
        """ Read named file from 7Zip and return data """
        command = [SEVEN_COMMAND, 'e', '-p', '-y', '-so', self.path, name]
        stup, need_shell, command, creationflags = build_command(command)

        # Ignore diagnostic output, otherwise it will be appended to content
        if sabnzbd.WIN32:
            stderr = open('nul', 'w')
        else:
            stderr = open('/dev/null', 'w')

        p = Popen(command, shell=need_shell, stdin=subprocess.PIPE,
                             stdout=subprocess.PIPE, stderr=stderr,
                             startupinfo=stup, creationflags=creationflags)

        output = p.stdout.read()
        _ = p.wait()
        stderr.close()
        return output

    def close(self):
        """ Close file """
        pass


def run_simple(cmd):
    """ Run simple external command and return output """
    p = Popen(cmd, stdout=subprocess.PIPE, stderr=subprocess.PIPE)
    txt = p.stdout.read()
    p.wait()
    return txt<|MERGE_RESOLUTION|>--- conflicted
+++ resolved
@@ -1455,12 +1455,8 @@
                     verifynum += 1
                     if verifytotal == 0 or verifynum < verifytotal:
                         nzo.set_action_line(T('Verifying'), '%02d/%02d' % (verifynum, verifytotal))
-<<<<<<< HEAD
-                        nzo.status = Status.VERIFYING
-=======
                     else:
                         nzo.set_action_line(T('Checking extra files'), '%02d' % verifynum)
->>>>>>> ba7d906b
 
                     # Remove redundant extra files that are just duplicates of original ones
                     if 'duplicate data blocks' in line:
