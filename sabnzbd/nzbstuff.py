#!/usr/bin/python3 -OO
# Copyright 2007-2022 The SABnzbd-Team <team@sabnzbd.org>
#
# This program is free software; you can redistribute it and/or
# modify it under the terms of the GNU General Public License
# as published by the Free Software Foundation; either version 2
# of the License, or (at your option) any later version.
#
# This program is distributed in the hope that it will be useful,
# but WITHOUT ANY WARRANTY; without even the implied warranty of
# MERCHANTABILITY or FITNESS FOR A PARTICULAR PURPOSE.  See the
# GNU General Public License for more details.
#
# You should have received a copy of the GNU General Public License
# along with this program; if not, write to the Free Software
# Foundation, Inc., 51 Franklin Street, Fifth Floor, Boston, MA  02110-1301, USA.

"""
sabnzbd.nzbstuff - misc
"""
import os
import time
import re
import logging
import datetime
import threading
import functools
import difflib
from typing import List, Dict, Any, Tuple, Optional, Union, BinaryIO

# SABnzbd modules
import sabnzbd
from sabnzbd.constants import (
    GIGI,
    ATTRIB_FILE,
    JOB_ADMIN,
    REPAIR_PRIORITY,
    FORCE_PRIORITY,
    HIGH_PRIORITY,
    NORMAL_PRIORITY,
    LOW_PRIORITY,
    DEFAULT_PRIORITY,
    PAUSED_PRIORITY,
    DUP_PRIORITY,
    STOP_PRIORITY,
    RENAMES_FILE,
    MAX_BAD_ARTICLES,
    Status,
    PNFO,
)
from sabnzbd.misc import (
    to_units,
    cat_to_opts,
    cat_convert,
    int_conv,
    format_time_string,
    calc_age,
    cmp,
    caller_name,
    opts_to_pp,
    pp_to_opts,
)
from sabnzbd.filesystem import (
    sanitize_foldername,
    get_unique_dir,
    get_admin_path,
    remove_all,
    sanitize_filename,
    set_permissions,
    long_path,
    fix_unix_encoding,
    get_ext,
    get_filename,
    get_unique_filename,
    renamer,
    remove_file,
    make_script_path,
    globber,
    is_valid_script,
    has_unwanted_extension,
    create_all_dirs,
)
from sabnzbd.decorators import synchronized
import sabnzbd.config as config
import sabnzbd.cfg as cfg
import sabnzbd.nzbparser
from sabnzbd.downloader import Server
from sabnzbd.database import HistoryDB
from sabnzbd.deobfuscate_filenames import is_probably_obfuscated

# Name patterns
# In the subject, we expect the filename within double quotes
RE_SUBJECT_FILENAME_QUOTES = re.compile(r'"([^"]*)"')
# Otherwise something that looks like a filename
RE_SUBJECT_BASIC_FILENAME = re.compile(r"([\w\-+()'\s.,]+\.[A-Za-z0-9]{2,4})[^A-Za-z0-9]")
RE_RAR = re.compile(r"(\.rar|\.r\d\d|\.s\d\d|\.t\d\d|\.u\d\d|\.v\d\d)$", re.I)


##############################################################################
# Trylist
##############################################################################

TRYLIST_LOCK = threading.Lock()


class TryList:
    """TryList keeps track of which servers have been tried for a specific article"""

    # Pre-define attributes to save memory
    __slots__ = ("try_list",)

    def __init__(self):
        self.try_list: List[Server] = []

    def server_in_try_list(self, server: Server):
        """Return whether specified server has been tried"""
        with TRYLIST_LOCK:
            return server in self.try_list

    def add_to_try_list(self, server: Server):
        """Register server as having been tried already"""
        with TRYLIST_LOCK:
            if server not in self.try_list:
                self.try_list.append(server)

    def remove_from_try_list(self, server: Server):
        """Remove server from list of tried servers"""
        with TRYLIST_LOCK:
            if server in self.try_list:
                self.try_list.remove(server)

    def reset_try_list(self):
        """Clean the list"""
        with TRYLIST_LOCK:
            self.try_list = []

    def __getstate__(self):
        """Save the servers"""
        return [server.id for server in self.try_list]

    def __setstate__(self, servers_ids: List[str]):
        self.try_list = []
        for server in sabnzbd.Downloader.servers:
            if server.id in servers_ids:
                self.add_to_try_list(server)


##############################################################################
# Article
##############################################################################
ArticleSaver = ("article", "art_id", "bytes", "lowest_partnum", "decoded", "on_disk", "nzf")


class Article(TryList):
    """Representation of one article"""

    # Pre-define attributes to save memory
    __slots__ = ArticleSaver + ("fetcher", "fetcher_priority", "tries")

    def __init__(self, article, article_bytes, nzf):
        super().__init__()
        self.article: str = article
        self.art_id: Optional[str] = None
        self.bytes: int = article_bytes
        self.lowest_partnum: bool = False
        self.fetcher: Optional[Server] = None
        self.fetcher_priority: int = 0
        self.tries: int = 0  # Try count
        self.decoded: bool = False
        self.on_disk: bool = False
        self.nzf: NzbFile = nzf

    def reset_try_list(self):
        """In addition to resetting the try list, also reset fetcher so all servers are tried again"""
        self.fetcher = None
        self.fetcher_priority = 0
        super().reset_try_list()

    def get_article(self, server: Server, servers: List[Server]):
        """Return article when appropriate for specified server"""
        log = sabnzbd.LOG_ALL
        if not self.fetcher and not self.server_in_try_list(server):
            if log:
                logging.debug("Article %s | Server: %s | in second if", self.article, server.host)
                # Is the current selected server of the same priority as this article?
                logging.debug(
                    "Article %s | Server: %s | Article priority: %s", self.article, server.host, self.fetcher_priority
                )
                logging.debug(
                    "Article %s | Server: %s | Server priority: %s", self.article, server.host, server.priority
                )
            if server.priority == self.fetcher_priority:
                self.fetcher = server
                self.tries += 1
                if log:
                    logging.debug("Article %s | Server: %s | same priority, use it", self.article, server.host)
                    logging.debug("Article %s | Server: %s | Article-try: %s", self.article, server.host, self.tries)
                return self
            else:
                if log:
                    logging.debug("Article %s | Server: %s | not the same priority", self.article, server.host)
                # No, so is it a lower priority?
                if server.priority > self.fetcher_priority:
                    if log:
                        logging.debug("Article %s | Server: %s | lower priority", self.article, server.host)
                    # Is there an available server that is a higher priority?
                    found_priority = 1000
                    # for server_check in config.get_servers():
                    for server_check in servers:
                        if log:
                            logging.debug("Article %s | Server: %s | checking", self.article, server.host)
                        if server_check.active and (server_check.priority < found_priority):
                            if server_check.priority < server.priority:
                                if not self.server_in_try_list(server_check):
                                    if log:
                                        logging.debug(
                                            "Article %s | Server: %s | setting found priority to %s",
                                            self.article,
                                            server.host,
                                            server_check.priority,
                                        )
                                    found_priority = server_check.priority
                    if found_priority == 1000:
                        # If no higher priority servers, use this server
                        self.fetcher_priority = server.priority
                        self.fetcher = server
                        self.tries += 1
                        if log:
                            logging.debug(
                                "Article %s | Server: %s | Article-try: %s", self.article, server.host, self.tries
                            )
                        return self
                    else:
                        # There is a higher priority server, so set article priority
                        if log:
                            logging.debug("Article %s | Server: %s | setting self priority", self.article, server.host)
                        self.fetcher_priority = found_priority
        if log:
            logging.debug("Article %s | Server: %s | Returning None", self.article, server.host)
        return None

    def get_art_id(self):
        """Return unique article storage name, create if needed"""
        if not self.art_id:
            self.art_id = sabnzbd.filesystem.get_new_id("article", self.nzf.nzo.admin_path)
        return self.art_id

    def search_new_server(self):
        """Search for a new server for this article"""
        # Since we need a new server, this one can be listed as failed
        sabnzbd.BPSMeter.register_server_article_failed(self.fetcher.id)
        self.add_to_try_list(self.fetcher)
        # Servers-list could be modified during iteration, so we need a copy
        for server in sabnzbd.Downloader.servers[:]:
            if server.active and not self.server_in_try_list(server):
                if server.priority >= self.fetcher.priority:
                    self.tries = 0
                    # Allow all servers for this nzo and nzf again (but not this fetcher for this article)
                    sabnzbd.NzbQueue.reset_try_lists(self, remove_fetcher_from_trylist=False)
                    return True

        logging.info("Article %s unavailable on all servers, discarding", self.article)
        return False

    def __getstate__(self):
        """Save to pickle file, selecting attributes"""
        dict_ = {}
        for item in ArticleSaver:
            dict_[item] = getattr(self, item)
        dict_["try_list"] = super().__getstate__()
        return dict_

    def __setstate__(self, dict_):
        """Load from pickle file, selecting attributes"""
        for item in ArticleSaver:
            try:
                setattr(self, item, dict_[item])
            except KeyError:
                # Handle new attributes
                setattr(self, item, None)
        super().__setstate__(dict_.get("try_list", []))
        self.fetcher = None
        self.fetcher_priority = 0
        self.tries = 0

    def __eq__(self, other):
        """Articles with the same usenet address are the same"""
        return self.article == other.article

    def __hash__(self):
        """Required because we implement eq. Articles with the same
        usenet address can appear in different NZF's. So we make every
        article object unique, even though it is bad pratice.
        """
        return id(self)

    def __repr__(self):
        return "<Article: article=%s, bytes=%s, art_id=%s>" % (self.article, self.bytes, self.art_id)


##############################################################################
# NzbFile
##############################################################################
NzbFileSaver = (
    "date",
    "filename",
    "filename_checked",
    "filepath",
    "type",
    "is_par2",
    "vol",
    "blocks",
    "setname",
    "articles",
    "decodetable",
    "bytes",
    "bytes_left",
    "nzo",
    "nzf_id",
    "deleted",
    "valid",
    "import_finished",
    "md5sum",
    "md5of16k",
)


class NzbFile(TryList):
    """Representation of one file consisting of multiple articles"""

    # Pre-define attributes to save memory
    __slots__ = NzbFileSaver + ("md5",)

    def __init__(self, date, subject, raw_article_db, file_bytes, nzo):
        """Setup object"""
        super().__init__()

        self.date: datetime.datetime = date
        self.type: Optional[str] = None
        self.filename: str = sanitize_filename(name_extractor(subject))
        self.filename_checked = False
        self.filepath: Optional[str] = None

        # Identifiers for par2 files
        self.is_par2: bool = False
        self.vol: Optional[int] = None
        self.blocks: Optional[int] = None
        self.setname: Optional[str] = None

        # Articles are removed from "articles" after being fetched
        self.articles: List[Article] = []
        self.decodetable: List[Article] = []

        self.bytes: int = file_bytes
        self.bytes_left: int = file_bytes

        self.nzo: NzbObject = nzo
        self.nzf_id: str = sabnzbd.filesystem.get_new_id("nzf", nzo.admin_path)
        self.deleted = False
        self.import_finished = False

        self.md5 = None
        self.md5sum: Optional[bytes] = None
        self.md5of16k: Optional[bytes] = None
        self.valid: bool = bool(raw_article_db)

        if self.valid and self.nzf_id:
            # Save first article separate so we can do
            # duplicate file detection and deobfuscate-during-download
            first_article = self.add_article(raw_article_db.pop(0))
            first_article.lowest_partnum = True
            self.nzo.first_articles.append(first_article)
            self.nzo.first_articles_count += 1

            # Count how many bytes are available for repair
            if sabnzbd.par2file.is_parfile(self.filename):
                self.nzo.bytes_par2 += self.bytes

            # Any articles left?
            if raw_article_db:
                # Save the rest
                sabnzbd.filesystem.save_data(raw_article_db, self.nzf_id, nzo.admin_path)
            else:
                # All imported
                self.import_finished = True

    def finish_import(self):
        """Load the article objects from disk"""
        logging.debug("Finishing import on %s", self.filename)
        raw_article_db = sabnzbd.filesystem.load_data(self.nzf_id, self.nzo.admin_path, remove=False)
        if raw_article_db:
            # Convert 2.x.x jobs
            if isinstance(raw_article_db, dict):
                raw_article_db = [raw_article_db[partnum] for partnum in sorted(raw_article_db)]

            for raw_article in raw_article_db:
                self.add_article(raw_article)

            # Make sure we have labeled the lowest part number
            # Also when DirectUnpack is disabled we need to know
            self.decodetable[0].lowest_partnum = True

            # Mark safe to continue
            self.import_finished = True

    def add_article(self, article_info):
        """Add article to object database and return article object"""
        article = Article(article_info[0], article_info[1], self)
        self.articles.append(article)
        self.decodetable.append(article)
        return article

    def remove_article(self, article: Article, success: bool) -> int:
        """Handle completed article, possibly end of file"""
        if article in self.articles:
            self.articles.remove(article)
            if success:
                self.bytes_left -= article.bytes
        return len(self.articles)

    def set_par2(self, setname, vol, blocks):
        """Designate this this file as a par2 file"""
        self.is_par2 = True
        self.setname = setname
        self.vol = vol
        self.blocks = int_conv(blocks)

    def get_articles(self, server: Server, servers: List[Server], fetch_limit: int) -> List[Article]:
        """Get next articles to be downloaded"""
        articles = []
        for article in self.articles:
            article = article.get_article(server, servers)
            if article:
                articles.append(article)
                if len(articles) >= fetch_limit:
                    return articles
        self.add_to_try_list(server)
        return articles

    def reset_all_try_lists(self):
        """Clear all lists of visited servers"""
        for art in self.articles:
            art.reset_try_list()
        self.reset_try_list()

    def prepare_filepath(self):
        """Do all checks before making the final path"""
        if not self.filepath:
            self.nzo.verify_nzf_filename(self)
            filename = sanitize_filename(self.filename)
            self.filepath = get_unique_filename(os.path.join(self.nzo.download_path, filename))
            self.filename = get_filename(self.filepath)
        return self.filepath

    @property
    def completed(self):
        """Is this file completed?"""
        return self.import_finished and not bool(self.articles)

    def remove_admin(self):
        """Remove article database from disk (sabnzbd_nzf_<id>)"""
        try:
            logging.debug("Removing article database for %s", self.nzf_id)
            remove_file(os.path.join(self.nzo.admin_path, self.nzf_id))
        except:
            pass

    def __getstate__(self):
        """Save to pickle file, selecting attributes"""
        dict_ = {}
        for item in NzbFileSaver:
            dict_[item] = getattr(self, item)
        dict_["try_list"] = super().__getstate__()
        return dict_

    def __setstate__(self, dict_):
        """Load from pickle file, selecting attributes"""
        for item in NzbFileSaver:
            try:
                setattr(self, item, dict_[item])
            except KeyError:
                # Handle new attributes
                setattr(self, item, None)
        super().__setstate__(dict_.get("try_list", []))

        # Convert 2.x.x jobs
        if isinstance(self.decodetable, dict):
            self.decodetable = [self.decodetable[partnum] for partnum in sorted(self.decodetable)]

        # Set non-transferable values
        self.md5 = None

    def __eq__(self, other):
        """Assume it's the same file if the numer bytes and first article
        are the same or if there are no articles left, use the filenames.
        Some NZB's are just a mess and report different sizes for the same article.
        """
        if self.bytes == other.bytes or len(self.decodetable) == len(other.decodetable):
            if self.decodetable and other.decodetable:
                return self.decodetable[0] == other.decodetable[0]
            # Fallback to filename comparison
            return self.filename == other.filename
        return False

    def __hash__(self):
        """Required because we implement eq. The same file can be spread
        over multiple NZO's so we make every NZF unique. Even though
        it's considered bad pratice.
        """
        return id(self)

    def __repr__(self):
        return "<NzbFile: filename=%s, bytes=%s, nzf_id=%s>" % (self.filename, self.bytes, self.nzf_id)


##############################################################################
# NzbObject
##############################################################################
NzbObjectSaver = (
    "filename",
    "work_name",
    "final_name",
    "bytes",
    "bytes_downloaded",
    "bytes_tried",
    "bytes_missing",
    "bytes_par2",
    "repair",
    "unpack",
    "delete",
    "script",
    "cat",
    "url",
    "groups",
    "avg_date",
    "md5of16k",
    "extrapars",
    "md5packs",
    "files",
    "files_table",
    "finished_files",
    "status",
    "avg_bps_freq",
    "avg_bps_total",
    "priority",
    "saved_articles",
    "nzo_id",
    "futuretype",
    "deleted",
    "parsed",
    "action_line",
    "unpack_info",
    "fail_msg",
    "nzo_info",
    "custom_name",
    "password",
    "correct_password",
    "next_save",
    "save_timeout",
    "encrypted",
    "bad_articles",
    "duplicate",
    "oversized",
    "precheck",
    "incomplete",
    "reuse",
    "meta",
    "first_articles",
    "first_articles_count",
    "md5sum",
    "download_path",
    "servercount",
    "unwanted_ext",
    "renames",
    "rating_filtered",
)

NzoAttributeSaver = ("cat", "pp", "script", "priority", "final_name", "password", "url")

# Lock to prevent errors when saving the NZO data
NZO_LOCK = threading.RLock()


class NzbObject(TryList):
    def __init__(
        self,
        filename: str,
        pp: Optional[int] = None,
        script: Optional[str] = None,
        nzb_fp: Optional[BinaryIO] = None,
        futuretype: bool = False,
        cat: Optional[str] = None,
        url: Optional[str] = None,
        priority: Optional[Union[int, str]] = DEFAULT_PRIORITY,
        nzbname: Optional[str] = None,
        status: str = Status.QUEUED,
        nzo_info: Optional[Dict[str, Any]] = None,
        reuse: Optional[str] = None,
        dup_check: bool = True,
    ):
        super().__init__()

        self.filename = filename  # Original filename
        if nzbname and nzb_fp:
            self.work_name = nzbname  # Use nzbname if set and only for non-future slot
        else:
            self.work_name = filename

        # For future-slots we keep the name given by URLGrabber
        if nzb_fp is None:
            self.final_name = self.work_name = filename
        else:
            # Remove trailing .nzb and .par(2)
            self.work_name = create_work_name(self.work_name)

        # Extract password
        self.work_name, self.password = scan_password(self.work_name)
        if not self.work_name:
            # In case only /password was entered for nzbname
            self.work_name = filename
        self.final_name = self.work_name

        # Check for password also in filename
        if not self.password:
            _, self.password = scan_password(os.path.splitext(filename)[0])

        # Create a record of the input for pp, script, and priority
        input_pp = pp
        input_script = script
        input_priority = priority if priority != DEFAULT_PRIORITY else None

        # Determine category and find pp/script values based on input
        # Later will be re-evaluated based on import steps
        if pp is None:
            r = u = d = None
        else:
            r, u, d = pp_to_opts(pp)

        self.priority: int = NORMAL_PRIORITY
        self.set_priority(priority)  # Parse priority of input
        self.repair: bool = r  # True if we want to repair this set
        self.unpack: bool = u  # True if we want to unpack this set
        self.delete: bool = d  # True if we want to delete this set
        self.cat = cat  # User-set category
        self.script: Optional[str] = None  # External script for this set
        if is_valid_script(script):
            self.script = script

        # Information fields
        self.url = url
        self.groups = []
        self.avg_date = datetime.datetime(1970, 1, 1, 1, 0)
        self.avg_stamp = 0.0  # Avg age in seconds (calculated from avg_age)
        self.correct_password: Optional[str] = None

        # Bookkeeping values
        self.meta = {}
        self.servercount: Dict[str, int] = {}  # Dict to keep bytes per server
        self.direct_unpacker: Optional[sabnzbd.directunpacker.DirectUnpacker] = None  # The DirectUnpacker instance
        self.bytes: int = 0  # Original bytesize
        self.bytes_par2: int = 0  # Bytes available for repair
        self.bytes_downloaded: int = 0  # Downloaded byte
        self.bytes_tried: int = 0  # Which bytes did we try
        self.bytes_missing: int = 0  # Bytes missing
        self.bad_articles: int = 0  # How many bad (non-recoverable) articles

        self.extrapars: Dict[str, List[NzbFile]] = {}  # Holds the extra parfile names for all sets
        self.md5packs: Dict[str, Dict[str, bytes]] = {}  # Holds the md5pack for each set (name: hash)
        self.md5of16k: Dict[bytes, str] = {}  # Holds the md5s of the first-16k of all files in the NZB (hash: name)

        self.files: List[NzbFile] = []  # List of all NZFs
        self.files_table: Dict[str, NzbFile] = {}  # Dictionary of NZFs indexed using NZF_ID
        self.renames: Dict[str, str] = {}  # Dictionary of all renamed files

        self.finished_files: List[NzbFile] = []  # List of all finished NZFs

        # The current status of the nzo eg:
        # Queued, Downloading, Repairing, Unpacking, Failed, Complete
        self.status: str = status
        self.avg_bps_freq = 0
        self.avg_bps_total = 0

        self.first_articles: List[Article] = []
        self.first_articles_count = 0
        self.saved_articles: List[Article] = []

        self.nzo_id: Optional[str] = None

        self.futuretype = futuretype
        self.deleted = False
        self.to_be_removed = False
        self.parsed = False
        self.duplicate = False
        self.oversized = False
        self.precheck = False
        self.incomplete = False
        self.unwanted_ext = 0
        self.rating_filtered = 0
        self.reuse = reuse
        if self.status == Status.QUEUED and not reuse:
            self.precheck = cfg.pre_check()
            if self.precheck:
                self.status = Status.CHECKING

        # Store one line responses for filejoin/par2/unrar/unzip here for history display
        self.action_line = ""
        # Store the results from various filejoin/par2/unrar/unzip stages
        self.unpack_info: Dict[str, List[str]] = {}
        # Stores one line containing the last failure
        self.fail_msg = ""
        # Stores various info about the nzo to be
        self.nzo_info: Dict[str, Any] = nzo_info or {}

        # Temporary store for custom foldername - needs to be stored because of url fetching
        self.custom_name = nzbname

        self.next_save = None
        self.save_timeout = None
        self.encrypted = 0
        self.url_wait: Optional[float] = None
        self.url_tries = 0
        self.pp_active = False  # Signals active post-processing (not saved)
        self.md5sum: Optional[str] = None

        # Path is empty in case of a future NZB
        self.download_path = ""

        if nzb_fp is None and not reuse:
            # This is a slot for a future NZB, ready now
            # It can also be a retry of a failed job with no extra NZB-file
            return

        # To be updated later if it's a duplicate
        duplicate = series_duplicate = False

        # Apply conversion option to final folder
        if cfg.replace_spaces():
            logging.info("Replacing spaces with underscores in %s", self.final_name)
            self.final_name = self.final_name.replace(" ", "_")
        if cfg.replace_dots():
            logging.info("Replacing dots with spaces in %s", self.final_name)
            self.final_name = self.final_name.replace(".", " ")

        # Reuse the existing directory
        if reuse and os.path.exists(reuse):
            self.download_path = long_path(reuse)
        else:
            # Determine "incomplete" folder
            self.download_path = os.path.join(cfg.download_dir.get_path(), self.work_name)
            self.download_path = long_path(get_unique_dir(self.download_path, create_dir=True))
            set_permissions(self.download_path)

        # Always create the admin-directory, just to be sure
        admin_dir = os.path.join(self.download_path, JOB_ADMIN)
        if not os.path.exists(admin_dir):
            create_all_dirs(admin_dir)
        _, self.work_name = os.path.split(self.download_path)

        # When doing a retry or repair, remove old cache-files
        if reuse:
            remove_all(admin_dir, "SABnzbd_nz?_*", keep_folder=True)
            remove_all(admin_dir, "SABnzbd_article_*", keep_folder=True)

        if nzb_fp:
            full_nzb_path = sabnzbd.filesystem.save_compressed(admin_dir, filename, nzb_fp)
            try:
                sabnzbd.nzbparser.nzbfile_parser(full_nzb_path, self)
            except Exception as err:
                self.incomplete = True
                logging.warning(T("Invalid NZB file %s, skipping (error: %s)"), filename, err)
                logging.info("Traceback: ", exc_info=True)

                # Some people want to keep the broken files
                if cfg.allow_incomplete_nzb():
                    self.pause()
                else:
                    self.purge_data()
                    raise ValueError

            # Check against identical checksum or series/season/episode
            # Have to check for duplicate before saving the backup, as it will
            # trigger the duplicate-detection based on the backup
            if not reuse and dup_check and self.priority != REPAIR_PRIORITY:
                duplicate, series_duplicate = self.has_duplicates()

            # Copy to backup
            sabnzbd.filesystem.backup_nzb(full_nzb_path)

        if not self.files and not reuse:
            self.purge_data()
            if self.url:
                logging.warning(T("Empty NZB file %s") + " [%s]", filename, self.url)
            else:
                logging.warning(T("Empty NZB file %s"), filename)
            raise ValueError

        if cat is None:
            for metacat in self.meta.get("category", ()):
                metacat = cat_convert(metacat)
                if metacat:
                    cat = metacat
                    break

        if cat is None:
            for grp in self.groups:
                cat = cat_convert(grp)
                if cat:
                    break

        # Pickup backed-up attributes when re-using
        if reuse:
            cat, pp, script = self.load_attribs()

        # Determine category and find pp/script values
        self.cat, pp_tmp, self.script, priority = cat_to_opts(cat, pp, script, self.priority)
        self.set_priority(priority)
        self.repair, self.unpack, self.delete = pp_to_opts(pp_tmp)

        # Run user pre-queue script if set and valid
        if not reuse and make_script_path(cfg.pre_script()):
            # Call the script
            accept, name, pp, cat_pp, script_pp, priority, group = sabnzbd.newsunpack.pre_queue(self, pp, cat)

            if cat_pp:
                # An explicit pp/script/priority set upon adding the job takes precedence
                # over an implicit setting based on the category set by pre-queue
                if input_priority and not priority:
                    priority = input_priority
                if input_pp and not pp:
                    pp = input_pp
                if input_script and not script_pp:
                    script_pp = input_script

            # Accept or reject
            accept = int_conv(accept)
            if accept < 1:
                self.purge_data()
                raise TypeError
            if accept == 2:
                self.fail_msg = T("Pre-queue script marked job as failed")

            # Process all options, only over-write if set by script
            # Beware that cannot do "if priority/pp", because those can
            # also have a valid value of 0, which shouldn't be ignored
            if name:
                self.set_final_name_and_scan_password(name)
            try:
                pp = int(pp)
            except:
                pp = None
            if cat_pp:
                cat = cat_pp
            try:
                priority = int(priority)
            except:
                priority = DEFAULT_PRIORITY
            if script_pp and is_valid_script(script_pp):
                script = script_pp
            if group:
                self.groups = [str(group)]

            # Re-evaluate results from pre-queue script
            self.cat, pp, self.script, priority = cat_to_opts(cat, pp, script, priority)
            self.set_priority(priority)
            self.repair, self.unpack, self.delete = pp_to_opts(pp)
        else:
            accept = 1

        # Pause if requested by the NZB-adding or the pre-queue script
        if self.priority == PAUSED_PRIORITY:
            self.pause()
            self.set_stateless_priority(self.cat)

        # Pause job when above size limit
        limit = cfg.size_limit.get_int()
        if not reuse and abs(limit) > 0.5 and self.bytes > limit:
            logging.info("Job too large, forcing low prio and paused (%s)", self.final_name)
            self.pause()
            self.oversized = True
            self.priority = LOW_PRIORITY

        # Handle duplicates
        if duplicate and (
            (not series_duplicate and cfg.no_dupes() == 1) or (series_duplicate and cfg.no_series_dupes() == 1)
        ):
            if cfg.warn_dupl_jobs():
                logging.warning(T('Ignoring duplicate NZB "%s"'), filename)
            self.purge_data()
            raise TypeError

        if duplicate and (
            (not series_duplicate and cfg.no_dupes() == 3) or (series_duplicate and cfg.no_series_dupes() == 3)
        ):
            if cfg.warn_dupl_jobs():
                logging.warning(T('Failing duplicate NZB "%s"'), filename)
            # Move to history, utilizing the same code as accept&fail from pre-queue script
            self.fail_msg = T("Duplicate NZB")
            accept = 2
            duplicate = False

        if duplicate or self.priority == DUP_PRIORITY:
            self.duplicate = True
            if cfg.no_dupes() == 4 or cfg.no_series_dupes() == 4:
                if cfg.warn_dupl_jobs():
                    logging.warning('%s: "%s"', T("Duplicate NZB"), filename)
            else:
                if cfg.warn_dupl_jobs():
                    logging.warning(T('Pausing duplicate NZB "%s"'), filename)
                self.pause()

            # Only change priority if it's currently set to duplicate, otherwise keep original one
            if self.priority == DUP_PRIORITY:
                self.set_stateless_priority(self.cat)

        # Check if there is any unwanted extension in plain sight in the NZB itself
        for nzf in self.files:
            if cfg.action_on_unwanted_extensions() and has_unwanted_extension(nzf.filename):
                # ... we found an unwanted extension
                logging.warning(T("Unwanted Extension in file %s (%s)"), nzf.filename, self.final_name)
                # Pause, or Abort:
                if cfg.action_on_unwanted_extensions() == 1:
                    logging.debug("Unwanted extension ... pausing")
                    self.unwanted_ext = 1
                    self.pause()
                if cfg.action_on_unwanted_extensions() == 2:
                    logging.debug("Unwanted extension ... aborting")
                    self.fail_msg = T("Aborted, unwanted extension detected")
                    accept = 2

        if reuse:
            self.check_existing_files(self.download_path)

        # Sort the files in the queue
        self.sort_nzfs()

        # Copy meta fields to nzo_info, if not already set
        for kw in self.meta:
            if not self.nzo_info.get(kw):
                self.nzo_info[kw] = self.meta[kw][0]
        logging.debug("NZB nzo-info = %s", self.nzo_info)

        # Show first meta-password (if any), when there's no explicit password
        if not self.password and self.meta.get("password"):
            self.password = self.meta.get("password", [None])[0]

        # Set nzo save-delay to minimum 120 seconds
        self.save_timeout = max(120, min(6.0 * self.bytes / GIGI, 300.0))

        # In case pre-queue script or duplicate check want to move
        # to history we first need an nzo_id by entering the NzbQueue
        if accept == 2:
            sabnzbd.NzbQueue.add(self, quiet=True)
            sabnzbd.NzbQueue.end_job(self)
            # Raise error, so it's not added
            raise TypeError

    def update_download_stats(self, bps, serverid, bytes_received):
        if bps:
            self.avg_bps_total += bps / 1024
            self.avg_bps_freq += 1
        if serverid in self.servercount:
            self.servercount[serverid] += bytes_received
        else:
            self.servercount[serverid] = bytes_received

    @synchronized(NZO_LOCK)
    def remove_nzf(self, nzf: NzbFile) -> bool:
        if nzf in self.files:
            self.files.remove(nzf)
        if nzf not in self.finished_files:
            self.finished_files.append(nzf)
        nzf.import_finished = True
        nzf.deleted = True
        return not bool(self.files)

    def sort_nzfs(self):
        """Sort the files in the NZO based on name and type
        and then optimize for unwanted extensions search.
        """
        self.files.sort(key=functools.cmp_to_key(nzf_cmp_name))

        # In the hunt for Unwanted Extensions:
        # The file with the unwanted extension often is in the first or the last rar file
        # So put the last rar immediately after the first rar file so that it gets detected early
        if cfg.unwanted_extensions():
            # ... only useful if there are unwanted extensions defined and there is no sorting on date
            logging.debug("Unwanted Extension: putting last rar after first rar")
            firstrarpos = lastrarpos = 0
            for nzfposcounter, nzf in enumerate(self.files):
                if RE_RAR.search(nzf.filename.lower()):
                    # a NZF found with '.rar' in the name
                    if firstrarpos == 0:
                        # this is the first .rar found, so remember this position
                        firstrarpos = nzfposcounter
                    lastrarpos = nzfposcounter
                    lastrarnzf = nzf  # The NZF itself

            if firstrarpos != lastrarpos:
                # at least two different .rar's found
                logging.debug("Unwanted Extension: First rar at %s, Last rar at %s", firstrarpos, lastrarpos)
                logging.debug("Unwanted Extension: Last rar is %s", lastrarnzf.filename)
                try:
                    # Remove and add it back after the position of the first rar
                    self.files.remove(lastrarnzf)
                    self.files.insert(firstrarpos + 1, lastrarnzf)
                except:
                    logging.debug("The lastrar swap did not go well")

    def reset_all_try_lists(self):
        for nzf in self.files:
            nzf.reset_all_try_lists()
        self.reset_try_list()

    @synchronized(NZO_LOCK)
    def postpone_pars(self, nzf: NzbFile, parset: str):
        """Move all vol-par files matching 'parset' to the extrapars table"""
        # Create new extrapars if it didn't already exist
        # For example if created when the first par2 file was missing
        if parset not in self.extrapars:
            self.extrapars[parset] = []

        lparset = parset.lower()
        for xnzf in self.files[:]:
            # Move only when not current NZF and filename was extractable from subject
            if xnzf.filename:
                setname, vol, block = sabnzbd.par2file.analyse_par2(xnzf.filename)
                # Don't postpone header-only-files, to extract all possible md5of16k
                if setname and block and matcher(lparset, setname.lower()):
                    xnzf.set_par2(parset, vol, block)
                    # Don't postpone if all par2 are desired and should be kept or not repairing
                    if self.repair and not (cfg.enable_all_par() and not cfg.enable_par_cleanup()):
                        self.extrapars[parset].append(xnzf)
                        self.files.remove(xnzf)
                        # Already count these bytes as done
                        self.bytes_tried += xnzf.bytes_left

        # Sort the sets
        for setname in self.extrapars:
            self.extrapars[setname].sort(key=lambda x: x.blocks)

        # Also re-parse all filenames in case par2 came after first articles
        self.verify_all_filenames_and_resort()

    @synchronized(NZO_LOCK)
    def handle_par2(self, nzf: NzbFile, filepath):
        """Check if file is a par2 and build up par2 collection"""
        # Need to remove it from the other set it might be in
        self.remove_extrapar(nzf)

        # Reparse
        setname, vol, block = sabnzbd.par2file.analyse_par2(nzf.filename, filepath)
        nzf.set_par2(setname, vol, block)

        # Parse the file contents for hashes
        pack = sabnzbd.par2file.parse_par2_file(filepath, nzf.nzo.md5of16k)

        # If we couldn't parse it, we ignore it
        if pack:
            if pack not in self.md5packs.values():
                logging.debug("Got md5pack for set %s", nzf.setname)
                self.md5packs[setname] = pack
                # See if we need to postpone some pars
                self.postpone_pars(nzf, setname)
            else:
                # Need to add this to the set, first need setname
                for setname in self.md5packs:
                    if self.md5packs[setname] == pack:
                        break

                # Change the properties
                nzf.set_par2(setname, vol, block)
                logging.debug("Got additional md5pack for set %s", nzf.setname)

            # Make sure it exists, could be removed by newsunpack
            if setname not in self.extrapars:
                self.extrapars[setname] = []
            self.extrapars[setname].append(nzf)

        elif self.repair:
            # For some reason this par2 file is broken but we still want repair
            self.promote_par2(nzf)

        # Is it an obfuscated file?
        if get_ext(nzf.filename) != ".par2":
            # Do cheap renaming so it gets better picked up by par2
            # Only basename has to be the same
            new_fname = get_unique_filename(os.path.join(self.download_path, "%s.par2" % setname))
            renamer(filepath, new_fname)
            self.renamed_file(get_filename(new_fname), nzf.filename)
            nzf.filename = get_filename(new_fname)

    @synchronized(NZO_LOCK)
    def promote_par2(self, nzf: NzbFile):
        """In case of a broken par2 or missing par2, move another
        of the same set to the top (if we can find it)
        """
        setname, vol, block = sabnzbd.par2file.analyse_par2(nzf.filename)
        # Now we need to identify if we have more in this set
        if setname and self.repair:
            # Maybe it was the first one
            if setname not in self.extrapars:
                self.postpone_pars(nzf, setname)
            # Get the next one
            for new_nzf in self.extrapars[setname]:
                if self.add_parfile(new_nzf):
                    # Add it to the top
                    self.files.remove(new_nzf)
                    self.files.insert(0, new_nzf)
                    break

    def get_extra_blocks(self, setname: str, needed_blocks: int) -> int:
        """We want par2-files of all sets that are similar to this one
        So that we also can handle multi-sets with duplicate filenames
        Returns number of added blocks in case they are available
        In case of duplicate files for the same set, we might add too
        little par2 on the first add-run, but that's a risk we need to take.
        """
        logging.info("Need %s more blocks, checking blocks", needed_blocks)

        avail_blocks = 0
        block_list = []
        for setname_search in self.extrapars:
            # Do it for our set, or highlight matching one
            # We might catch too many par2's, but that's okay
            if setname_search == setname or difflib.SequenceMatcher(None, setname, setname_search).ratio() > 0.85:
                for nzf in self.extrapars[setname_search]:
                    # Don't count extrapars that are completed already
                    if nzf.completed or nzf in self.finished_files:
                        continue
                    block_list.append(nzf)
                    avail_blocks += nzf.blocks

        # Sort by smallest blocks last, to be popped first
        block_list.sort(key=lambda x: x.blocks, reverse=True)
        logging.info("%s blocks available", avail_blocks)

        # Enough?
        if avail_blocks >= needed_blocks:
            added_blocks = 0
            while added_blocks < needed_blocks:
                new_nzf = block_list.pop()
                if self.add_parfile(new_nzf):
                    added_blocks += new_nzf.blocks

            logging.info("Added %s blocks to %s", added_blocks, self.final_name)
            return added_blocks
        else:
            # Not enough
            return 0

    @synchronized(NZO_LOCK)
    def remove_article(self, article: Article, success: bool):
        """Remove article from the NzbFile and do check if it can succeed"""
        job_can_succeed = True
        nzf = article.nzf

        # Update all statistics
        # Ignore bytes from par2 files that were postponed
        if nzf in self.files:
            self.bytes_tried += article.bytes
        if not success:
            # Increase missing bytes counter
            self.bytes_missing += article.bytes

            # Add extra parfiles when there was a damaged article and not pre-checking
            if self.extrapars and not self.precheck:
                self.prospective_add(nzf)

            # Sometimes a few CRC errors are still fine, abort otherwise
            if self.bad_articles > MAX_BAD_ARTICLES:
                self.abort_direct_unpacker()
        else:
            # Increase counter of actually finished bytes
            self.bytes_downloaded += article.bytes

        # First or regular article?
        if article.lowest_partnum and self.first_articles and article in self.first_articles:
            self.first_articles.remove(article)

            # All first articles done?
            if not self.first_articles:
                # Do we have rename information from par2
                if self.md5of16k:
                    self.verify_all_filenames_and_resort()

                # Check the availability of these first articles
                if cfg.fail_hopeless_jobs() and cfg.fast_fail():
                    job_can_succeed = self.check_first_article_availability()

        # Remove from file-tracking
        articles_left = nzf.remove_article(article, success)
        file_done = not articles_left

        # Only on fully loaded files we can know if it's really done
        if not nzf.import_finished:
            file_done = False

        # File completed, remove and do checks
        if file_done:
            self.remove_nzf(nzf)

        # Check if we can succeed when we have missing articles
        # Skip check if retry or first articles already deemed it hopeless
        if not success and job_can_succeed and not self.reuse and cfg.fail_hopeless_jobs():
            job_can_succeed, _ = self.check_availability_ratio()

        # Abort the job due to failure
        if not job_can_succeed:
            self.fail_msg = T("Aborted, cannot be completed") + " - https://sabnzbd.org/not-complete"
            self.set_unpack_info("Download", self.fail_msg, unique=False)
            logging.debug('Abort job "%s", due to impossibility to complete it', self.final_name)
            return True, True, True

        # Check if there are any files left here, so the check is inside the NZO_LOCK
        return articles_left, file_done, not self.files

    def add_saved_article(self, article: Article):
        self.saved_articles.append(article)

    def remove_saved_article(self, article: Article):
        try:
            self.saved_articles.remove(article)
        except ValueError:
            # Due to racing conditions, it could already be removed
            logging.debug("Failed to remove %s from saved articles, probably already deleted", article)
            pass

    def check_existing_files(self, wdir: str):
        """Check if downloaded files already exits, for these set NZF to complete"""
        fix_unix_encoding(wdir)

        # Get a list of already present files, ignore folders
        existing_files = globber(wdir, "*.*")

        # Substitute renamed files
        renames = sabnzbd.filesystem.load_data(RENAMES_FILE, self.admin_path, remove=True)
        if renames:
            for name in renames:
                if name in existing_files or renames[name] in existing_files:
                    if name in existing_files:
                        existing_files.remove(name)
                    existing_files.append(renames[name])
            self.renames = renames

        # Looking for the longest name first, minimizes the chance on a mismatch
        existing_files.sort(key=len)

        # The NZFs should be tried shortest first, to improve the chance on a proper match
        nzfs = self.files[:]
        nzfs.sort(key=lambda x: len(x.filename))

        # Flag files from NZB that already exist as finished
        for existing_filename in existing_files[:]:
            for nzf in nzfs:
                if existing_filename in nzf.filename:
                    logging.info("Matched file %s to %s of %s", existing_filename, nzf.filename, self.final_name)
                    nzf.filename = existing_filename
                    nzf.bytes_left = 0
                    self.remove_nzf(nzf)
                    nzfs.remove(nzf)
                    existing_files.remove(existing_filename)

                    # Set bytes correctly
                    nzf.bytes_left = 0
                    self.bytes_tried += nzf.bytes
                    self.bytes_downloaded += nzf.bytes
                    break

        # Create an NZF for each remaining existing file
        try:
            for existing_filename in existing_files:
                # Create NZF's using basic information
                filepath = os.path.join(wdir, existing_filename)
                logging.info("Existing file %s added to %s", existing_filename, self.final_name)
                tup = os.stat(filepath)
                tm = datetime.datetime.fromtimestamp(tup.st_mtime)
                nzf = NzbFile(tm, existing_filename, [], tup.st_size, self)
                self.files.append(nzf)
                self.files_table[nzf.nzf_id] = nzf
                nzf.filename = existing_filename
                self.remove_nzf(nzf)

                # Set bytes correctly
                nzf.bytes_left = 0
                self.bytes += nzf.bytes
                self.bytes_tried += nzf.bytes
                self.bytes_downloaded += nzf.bytes
        except:
            logging.error(T("Error importing %s"), self.final_name)
            logging.info("Traceback: ", exc_info=True)

        # Process all the par2 files in one go, because handle_par2
        # otherwise updates the byte-counters incorrectly.
        for nzf in self.finished_files:
            filepath = os.path.join(wdir, nzf.filename)
            if sabnzbd.par2file.is_parfile(filepath):
                self.handle_par2(nzf, filepath)
                self.bytes_par2 += nzf.bytes

    @property
    def pp(self) -> Optional[int]:
        if self.repair is None:
            return None
        else:
            return opts_to_pp(self.repair, self.unpack, self.delete)

    def set_pp(self, value: int):
        self.repair, self.unpack, self.delete = pp_to_opts(value)
        logging.info("Set pp=%s for job %s", value, self.final_name)
        # Abort unpacking if not desired anymore
        if not self.unpack:
            self.abort_direct_unpacker()

    def set_priority(self, value: Optional[Union[int, str]]):
        """Check if this is a valid priority"""
        # When unknown (0 is a known one), set to DEFAULT
        if value == "" or value is None:
            self.priority = DEFAULT_PRIORITY
            return

        # Convert input
        value = int_conv(value)
        if value in (
            REPAIR_PRIORITY,
            FORCE_PRIORITY,
            HIGH_PRIORITY,
            NORMAL_PRIORITY,
            LOW_PRIORITY,
            DEFAULT_PRIORITY,
            PAUSED_PRIORITY,
            DUP_PRIORITY,
            STOP_PRIORITY,
        ):
            self.priority = value
            return

        # Invalid value, set to normal priority
        self.priority = NORMAL_PRIORITY

    def set_stateless_priority(self, category: str):
        """Find a priority that doesn't set a job state, starting from the given category,
        for jobs to fall back to after their priority was set to PAUSED or DUP. The fallback
        priority cannot be another state-setting priority or FORCE; the latter could override
        the job state immediately after it was set."""
        cat_options = [category]
        if category != "*":
            cat_options.append("default")

        for cat in cat_options:
            prio = cat_to_opts(cat)[3]
            if prio not in (DUP_PRIORITY, PAUSED_PRIORITY, FORCE_PRIORITY):
                self.priority = prio
                break
        else:
            self.priority = NORMAL_PRIORITY

    @property
    def labels(self):
        """Return (translated) labels of job"""
        labels = []
        if self.duplicate:
            labels.append(T("DUPLICATE"))
        if self.encrypted > 0:
            labels.append(T("ENCRYPTED"))
        if self.oversized:
            labels.append(T("TOO LARGE"))
        if self.incomplete:
            labels.append(T("INCOMPLETE"))
        if self.unwanted_ext:
            labels.append(T("UNWANTED"))
        if self.rating_filtered:
            labels.append(T("FILTERED"))

        # Waiting for URL fetching
        if isinstance(self.url_wait, float):
            dif = int(self.url_wait - time.time() + 0.5)
            if dif > 0:
                labels.append(T("WAIT %s sec") % dif)

        # Propagation delay label
        propagation_delay = float(cfg.propagation_delay() * 60)
        if propagation_delay and self.avg_stamp + propagation_delay > time.time() and self.priority != FORCE_PRIORITY:
            wait_time = int((self.avg_stamp + propagation_delay - time.time()) / 60 + 0.5)
            labels.append(T("PROPAGATING %s min") % wait_time)  # Queue indicator while waiting for propagation of post

        return labels

    @property
    def final_name_with_password(self):
        if self.password:
            return "%s / %s" % (self.final_name, self.password)
        else:
            return self.final_name

    def set_final_name_and_scan_password(self, name, password=None):
        if isinstance(name, str):
            if password is not None:
                self.password = password
            else:
                name, password = scan_password(name)
                if password is not None:
                    self.password = password

            self.final_name = sanitize_foldername(name)
            self.save_to_disk()

    def pause(self):
        self.status = Status.PAUSED
        # Prevent loss of paused state when terminated
        if self.nzo_id and not self.is_gone():
            self.save_to_disk()

    def resume(self):
        self.status = Status.QUEUED
        if self.encrypted > 0:
            # If user resumes after encryption warning, no more auto-pauses
            self.encrypted = 2
        if self.rating_filtered:
            # If user resumes after filtered warning, no more auto-pauses
            self.rating_filtered = 2
        # If user resumes after warning, reset duplicate/oversized/incomplete/unwanted indicators
        self.duplicate = False
        self.oversized = False
        self.incomplete = False
        if self.unwanted_ext:
            # If user resumes after "unwanted" warning, no more auto-pauses
            self.unwanted_ext = 2

    @synchronized(NZO_LOCK)
    def add_parfile(self, parfile: NzbFile) -> bool:
        """Add parfile to the files to be downloaded
        Resets trylist just to be sure
        Adjust download-size accordingly
        Returns False when the file couldn't be added
        """
        if not parfile.completed and parfile not in self.files and parfile not in self.finished_files:
            parfile.reset_try_list()
            self.files.append(parfile)
            self.bytes_tried -= parfile.bytes_left
            return True
        return False
<<<<<<< HEAD

    @synchronized(NZO_LOCK)
    def remove_parset(self, setname: str):
        if setname in self.extrapars:
            self.extrapars.pop(setname)
        if setname in self.partable:
            self.partable.pop(setname)
=======
>>>>>>> e586ead0

    @synchronized(NZO_LOCK)
    def remove_extrapar(self, parfile: NzbFile):
        """Remove par file from any/all sets"""
        for parset in list(self.extrapars):
            if parfile in self.extrapars[parset]:
                self.extrapars[parset].remove(parfile)
            # Remove empty sets, when we found (based on md5of16k pack)
            # that all par2 files actually belong to a different set
            if not self.extrapars[parset]:
                self.extrapars.pop(parset)

    @synchronized(NZO_LOCK)
    def prospective_add(self, nzf: NzbFile):
        """Add par2 files to compensate for missing articles"""
        # Get some blocks!
        if not nzf.is_par2:
            for parset in self.extrapars:
                # Due to strong obfuscation on article-level the parset could have a different name
                # than the files. Because of that we just add the required number of par2-blocks
                # from all the sets. This probably means we get too much par2, but it's worth it.
                blocks_new = 0
                for new_nzf in self.extrapars[parset]:
                    if self.add_parfile(new_nzf):
                        blocks_new += new_nzf.blocks
                        # Enough now?
                        if blocks_new >= self.bad_articles:
                            logging.info("Prospectively added %s repair blocks to %s", blocks_new, self.final_name)
                            break
            # Reset NZO TryList
            self.reset_try_list()

    def add_to_direct_unpacker(self, nzf: NzbFile):
        """Start or add to DirectUnpacker"""
        if not self.direct_unpacker:
            sabnzbd.directunpacker.DirectUnpacker(self)
        self.direct_unpacker.add(nzf)

    def abort_direct_unpacker(self):
        """Abort any running DirectUnpackers"""
        if self.direct_unpacker:
            self.direct_unpacker.abort()

    def check_availability_ratio(self):
        """Determine if we are still meeting the required ratio"""
        availability_ratio = req_ratio = cfg.req_completion_rate()

        # Rare case where the NZB only consists of par2 files
        if self.bytes > self.bytes_par2:
            # Calculate ratio based on byte-statistics
            availability_ratio = 100 * (self.bytes - self.bytes_missing) / (self.bytes - self.bytes_par2)

        logging.debug(
            "Availability ratio=%.2f, bad articles=%d, total bytes=%d, missing bytes=%d, par2 bytes=%d",
            availability_ratio,
            self.bad_articles,
            self.bytes,
            self.bytes_missing,
            self.bytes_par2,
        )

        # When there is no or little par2, we allow a few bad articles
        # This way RAR-only jobs might still succeed
        if self.bad_articles <= MAX_BAD_ARTICLES:
            return True, req_ratio

        # Check based on availability ratio
        return availability_ratio >= req_ratio, availability_ratio

    def check_first_article_availability(self):
        """Use the first articles to see if
        it's likely the job will succeed
        """
        # Ignore this check on retry
        if not self.reuse:
            # Ignore undamaged or small downloads
            if self.bad_articles and self.first_articles_count >= 10:
                # We need a float-division, see if more than 80% is there
                if self.bad_articles / self.first_articles_count >= 0.8:
                    return False
        return True

    @synchronized(NZO_LOCK)
    def set_download_report(self):
        """Format the stats for the history information"""
        # Pretty-format the per-server stats
        if self.servercount:
            # Sort the servers first
            servers = config.get_servers()
            server_names = sorted(
                servers,
                key=lambda svr: "%02d%s" % (servers[svr].priority(), servers[svr].displayname().lower()),
            )
            msgs = [
                "%s=%sB" % (servers[server_name].displayname(), to_units(self.servercount[server_name]))
                for server_name in server_names
                if server_name in self.servercount
            ]
            self.set_unpack_info("Servers", ", ".join(msgs), unique=True)

            # In case there were no bytes available at all of this download
            # we list the number of bytes we used while trying
            if not self.bytes_downloaded:
                self.bytes_downloaded = sum(self.servercount.values())

        # Format information about the download itself
        download_msgs = []
        if self.avg_bps_total and self.bytes_downloaded and self.avg_bps_freq:
            # Get the seconds it took to complete the download
            avg_bps = self.avg_bps_total / self.avg_bps_freq
            download_time = int_conv(self.bytes_downloaded / (avg_bps * 1024))
            self.nzo_info["download_time"] = download_time

            # Format the total time the download took, in days, hours, and minutes, or seconds.
            complete_time = format_time_string(download_time)
            download_msgs.append(
                T("Downloaded in %s at an average of %sB/s") % (complete_time, to_units(avg_bps * 1024))
            )
            download_msgs.append(T("Age") + ": " + calc_age(self.avg_date, True))

        bad = self.nzo_info.get("bad_articles", 0)
        miss = self.nzo_info.get("missing_articles", 0)
        dups = self.nzo_info.get("duplicate_articles", 0)

        if bad:
            download_msgs.append(T("%s articles were malformed") % bad)
        if miss:
            download_msgs.append(T("%s articles were missing") % miss)
        if dups:
            download_msgs.append(T("%s articles had non-matching duplicates") % dups)
        self.set_unpack_info("Download", "<br/>".join(download_msgs), unique=True)
        self.set_unpack_info("Source", self.url or self.filename, unique=True)

    @synchronized(NZO_LOCK)
    def increase_bad_articles_counter(self, article_type: str):
        """Record information about bad articles"""
        if article_type not in self.nzo_info:
            self.nzo_info[article_type] = 0
        self.nzo_info[article_type] += 1
        self.bad_articles += 1

    def get_articles(self, server: Server, servers: List[Server], fetch_limit: int) -> List[Article]:
        articles = []
        nzf_remove_list = []

        # Did we go through all first-articles?
        if self.first_articles:
            for article_test in self.first_articles:
                article = article_test.get_article(server, servers)
                if not article:
                    break
                articles.append(article)
                if len(articles) >= fetch_limit:
                    break

        # Move on to next ones
        if not articles:
            for nzf in self.files:
                if nzf.deleted:
                    logging.debug("Skipping existing file %s", nzf.filename)
                else:
                    # Don't try to get an article if server is in try_list of nzf
                    if not nzf.server_in_try_list(server):
                        if not nzf.import_finished:
                            # Only load NZF when it's a primary server
                            # or when it's a backup server without active primaries
                            if sabnzbd.Downloader.highest_server(server):
                                nzf.finish_import()
                                # Still not finished? Something went wrong...
                                if not nzf.import_finished and not self.is_gone():
                                    logging.error(T("Error importing %s"), nzf)
                                    nzf_remove_list.append(nzf)
                                    nzf.nzo.status = Status.PAUSED
                                    continue
                            else:
                                break

                        articles = nzf.get_articles(server, servers, fetch_limit)
                        if articles:
                            break

        # Remove all files for which admin could not be read
        for nzf in nzf_remove_list:
            nzf.deleted = True
            self.files.remove(nzf)

        # If cleanup emptied the active files list, end this job
        if nzf_remove_list and not self.files:
            sabnzbd.NzbQueue.end_job(self)

        if not articles:
            # No articles for this server, block for next time
            self.add_to_try_list(server)
        return articles

    @synchronized(NZO_LOCK)
    def move_top_bulk(self, nzf_ids):
        self.cleanup_nzf_ids(nzf_ids)
        if nzf_ids:
            target = list(range(len(nzf_ids)))

            while 1:
                self.move_up_bulk(nzf_ids, cleanup=False)

                pos_nzf_table = self.build_pos_nzf_table(nzf_ids)

                keys = list(pos_nzf_table)
                keys.sort()

                if target == keys:
                    break

    @synchronized(NZO_LOCK)
    def move_bottom_bulk(self, nzf_ids):
        self.cleanup_nzf_ids(nzf_ids)
        if nzf_ids:
            target = list(range(len(self.files) - len(nzf_ids), len(self.files)))

            while 1:
                self.move_down_bulk(nzf_ids, cleanup=False)

                pos_nzf_table = self.build_pos_nzf_table(nzf_ids)

                keys = list(pos_nzf_table)
                keys.sort()

                if target == keys:
                    break

    @synchronized(NZO_LOCK)
    def move_up_bulk(self, nzf_ids, cleanup=True):
        if cleanup:
            self.cleanup_nzf_ids(nzf_ids)
        if nzf_ids:
            pos_nzf_table = self.build_pos_nzf_table(nzf_ids)

            while pos_nzf_table:
                pos = min(pos_nzf_table)
                nzf = pos_nzf_table.pop(pos)

                if pos > 0:
                    tmp_nzf = self.files[pos - 1]
                    if tmp_nzf.nzf_id not in nzf_ids:
                        self.files[pos - 1] = nzf
                        self.files[pos] = tmp_nzf

    @synchronized(NZO_LOCK)
    def move_down_bulk(self, nzf_ids, cleanup=True):
        if cleanup:
            self.cleanup_nzf_ids(nzf_ids)
        if nzf_ids:
            pos_nzf_table = self.build_pos_nzf_table(nzf_ids)

            while pos_nzf_table:
                pos = max(pos_nzf_table)
                nzf = pos_nzf_table.pop(pos)

                if pos < len(self.files) - 1:
                    tmp_nzf = self.files[pos + 1]
                    if tmp_nzf.nzf_id not in nzf_ids:
                        self.files[pos + 1] = nzf
                        self.files[pos] = tmp_nzf

    def verify_nzf_filename(self, nzf: NzbFile, yenc_filename: Optional[str] = None):
        """Get filename from par2-info or from yenc"""
        # Already done?
        if nzf.filename_checked:
            return

        # If writing already started, we can't rename anymore
        if nzf.filepath:
            return

        # If we have the md5, use it to rename
        if nzf.md5of16k and self.md5of16k:
            # Don't check again, even if no match
            nzf.filename_checked = True
            # Find the match and rename
            if nzf.md5of16k in self.md5of16k:
                new_filename = self.md5of16k[nzf.md5of16k]
                # Was it even new?
                if new_filename != nzf.filename:
                    logging.info("Detected filename based on par2: %s -> %s", nzf.filename, new_filename)
                    self.renamed_file(new_filename, nzf.filename)
                    nzf.filename = new_filename
                return

        # Fallback to yenc/nzb name (also when there is no partnum=1)
        # We also keep the NZB name in case it ends with ".par2" (usually correct)
        if (
            yenc_filename
            and yenc_filename != nzf.filename
            and not is_probably_obfuscated(yenc_filename)
            and not nzf.filename.endswith(".par2")
        ):
            logging.info("Detected filename from yenc or uu: %s -> %s", nzf.filename, yenc_filename)
            self.renamed_file(yenc_filename, nzf.filename)
            nzf.filename = yenc_filename

    @synchronized(NZO_LOCK)
    def verify_all_filenames_and_resort(self):
        """Verify all filenames based on par2 info and then re-sort files.
        Locked so all files are verified at once without interuptions.
        """
        logging.info("Checking all filenames for %s", self.final_name)
        for nzf_verify in self.files:
            self.verify_nzf_filename(nzf_verify)
        logging.info("Re-sorting %s after getting filename information", self.final_name)
        self.sort_nzfs()

    @synchronized(NZO_LOCK)
    def renamed_file(self, name_set, old_name=None):
        """Save renames at various stages (Download/PP)
        to be used on Retry. Accepts strings and dicts.
        """
        if not old_name:
            # Add to dict
            self.renames.update(name_set)
        else:
            self.renames[name_set] = old_name

    # Determine if rating information (including site identifier so rating can be updated)
    # is present in metadata and if so store it
    @synchronized(NZO_LOCK)
    def update_rating(self):
        if cfg.rating_enable():
            try:

                def _get_first_meta(rating_type):
                    values = self.nzo_info.get("x-oznzb-rating-" + rating_type, None) or self.nzo_info.get(
                        "x-rating-" + rating_type, None
                    )
                    return values[0] if values and isinstance(values, list) else values

                rating_types = [
                    "url",
                    "host",
                    "video",
                    "videocnt",
                    "audio",
                    "audiocnt",
                    "voteup",
                    "votedown",
                    "spam",
                    "confirmed-spam",
                    "passworded",
                    "confirmed-passworded",
                ]
                fields = {}
                for k in rating_types:
                    fields[k] = _get_first_meta(k)
                sabnzbd.Rating.add_rating(_get_first_meta("id"), self.nzo_id, fields)
            except:
                pass

    @property
    def admin_path(self):
        """Return the full path for my job-admin folder"""
        return long_path(get_admin_path(self.work_name, self.futuretype))

    @property
    def group(self):
        if self.groups:
            return self.groups[0]
        else:
            return None

    @property
    def remaining(self):
        """Return remaining bytes"""
        return self.bytes - self.bytes_tried

    @synchronized(NZO_LOCK)
    def purge_data(self, delete_all_data=True):
        """Remove (all) job data"""
        logging.info(
            "[%s] Purging data for job %s (delete_all_data=%s)", caller_name(), self.final_name, delete_all_data
        )

        # Abort DirectUnpack and let it remove files
        self.abort_direct_unpacker()

        # Remove all cached files
        sabnzbd.ArticleCache.purge_articles(self.saved_articles)

        # Delete all, or just basic files
        if self.futuretype:
            # Remove temporary file left from URL-fetches
            sabnzbd.filesystem.remove_data(self.nzo_id, self.admin_path)
        elif delete_all_data:
            remove_all(self.download_path, recursive=True)
        else:
            # We remove any saved articles and save the renames file
            remove_all(self.download_path, "SABnzbd_nz?_*", keep_folder=True)
            remove_all(self.download_path, "SABnzbd_article_*", keep_folder=True)
            sabnzbd.filesystem.save_data(self.renames, RENAMES_FILE, self.admin_path, silent=True)

    def gather_info(self, full=False):
        queued_files = []
        if full:
            # extrapars can change during iteration
            with NZO_LOCK:
                for _set in self.extrapars:
                    for nzf in self.extrapars[_set]:
                        # Don't show files twice
                        if not nzf.completed and nzf not in self.files:
                            queued_files.append(nzf)

        return PNFO(
            self.repair,
            self.unpack,
            self.delete,
            self.script,
            self.nzo_id,
            self.final_name,
            self.labels,
            self.password,
            {},
            "",
            self.cat,
            self.url,
            self.remaining,
            self.bytes,
            self.avg_stamp,
            self.avg_date,
            self.finished_files if full else [],
            self.files if full else [],
            queued_files,
            self.status,
            self.priority,
            self.bytes_missing,
            self.direct_unpacker.get_formatted_stats() if self.direct_unpacker else 0,
        )

    def get_nzf_by_id(self, nzf_id: str) -> NzbFile:
        if nzf_id in self.files_table:
            return self.files_table[nzf_id]

    @synchronized(NZO_LOCK)
    def set_unpack_info(self, key: str, msg: str, setname: Optional[str] = None, unique: bool = False):
        """Builds a dictionary containing the stage name (key) and a message
        If unique is present, it will only have a single line message
        """
        # Add name of the set
        if setname:
            msg = "[%s] %s" % (setname, msg)

        # Unique messages allow only one line per stage(key)
        if not unique:
            if key not in self.unpack_info:
                self.unpack_info[key] = []
            self.unpack_info[key].append(msg)
        else:
            self.unpack_info[key] = [msg]

    def set_action_line(self, action: Optional[str] = None, msg: Optional[str] = None):
        if action and msg:
            self.action_line = "%s: %s" % (action, msg.strip())
        else:
            self.action_line = ""
        # Make sure it's updated in the interface
        sabnzbd.misc.history_updated()

    @synchronized(NZO_LOCK)
    def save_to_disk(self):
        """Save job's admin to disk"""
        self.save_attribs()
        if self.nzo_id and not self.is_gone():
            sabnzbd.filesystem.save_data(self, self.nzo_id, self.admin_path)

    def save_attribs(self):
        """Save specific attributes for Retry"""
        attribs = {}
        for attrib in NzoAttributeSaver:
            attribs[attrib] = getattr(self, attrib)
        logging.debug("Saving attributes %s for %s", attribs, self.final_name)
        sabnzbd.filesystem.save_data(attribs, ATTRIB_FILE, self.admin_path, silent=True)

    def load_attribs(self) -> Tuple[Optional[str], Optional[int], Optional[str]]:
        """Load saved attributes and return them to be parsed"""
        attribs = sabnzbd.filesystem.load_data(ATTRIB_FILE, self.admin_path, remove=False)
        logging.debug("Loaded attributes %s for %s", attribs, self.final_name)

        # If attributes file somehow does not exists
        if not attribs:
            return None, None, None

        # Only a subset we want to apply directly to the NZO
        for attrib in ("final_name", "priority", "password", "url"):
            # Only set if it is present and has a value
            if attribs.get(attrib):
                setattr(self, attrib, attribs[attrib])

        # Rest is to be used directly in the NZO-init flow
        return attribs["cat"], attribs["pp"], attribs["script"]

    @synchronized(NZO_LOCK)
    def build_pos_nzf_table(self, nzf_ids):
        pos_nzf_table = {}
        for nzf_id in nzf_ids:
            if nzf_id in self.files_table:
                nzf = self.files_table[nzf_id]
                pos = self.files.index(nzf)
                pos_nzf_table[pos] = nzf

        return pos_nzf_table

    @synchronized(NZO_LOCK)
    def cleanup_nzf_ids(self, nzf_ids):
        for nzf_id in nzf_ids[:]:
            if nzf_id in self.files_table:
                if self.files_table[nzf_id] not in self.files:
                    nzf_ids.remove(nzf_id)
            else:
                nzf_ids.remove(nzf_id)

    def has_duplicates(self) -> Tuple[bool, bool]:
        """Return (res, series)
        where "res" is True when this is a duplicate
        where "series" is True when this is an episode
        """

        no_dupes = cfg.no_dupes()
        no_series_dupes = cfg.no_series_dupes()
        series_propercheck = cfg.series_propercheck()

        # Abort if dupe check is off for both nzb and series
        if not no_dupes and not no_series_dupes:
            return False, False

        series = False
        res = False

        with HistoryDB() as history_db:
            # Dupe check off nzb contents
            if no_dupes:
                res = history_db.have_name_or_md5sum(self.final_name, self.md5sum)
                logging.debug(
                    "Duplicate checked NZB in history: filename=%s, md5sum=%s, result=%s",
                    self.filename,
                    self.md5sum,
                    res,
                )
                if not res and cfg.backup_for_duplicates():
                    res = sabnzbd.filesystem.backup_exists(self.filename)
                    logging.debug("Duplicate checked NZB against backup: filename=%s, result=%s", self.filename, res)

            # Dupe check off nzb filename
            if not res and no_series_dupes:
                series, season, episode, _, is_proper = sabnzbd.newsunpack.analyse_show(self.final_name)
                if is_proper and series_propercheck:
                    logging.debug("Dupe checking series+season+ep in history aborted due to PROPER/REAL/REPACK found")
                else:
                    res = history_db.have_episode(series, season, episode)
                    logging.debug(
                        "Dupe checking series+season+ep in history: series=%s, season=%s, episode=%s, result=%s",
                        series,
                        season,
                        episode,
                        res,
                    )

        return res, series

    def is_gone(self):
        """Is this job still going somehow?"""
        return self.status in (Status.COMPLETED, Status.DELETED, Status.FAILED)

    def __getstate__(self):
        """Save to pickle file, selecting attributes"""
        dict_ = {}
        for item in NzbObjectSaver:
            dict_[item] = getattr(self, item)
        dict_["try_list"] = super().__getstate__()
        return dict_

    def __setstate__(self, dict_):
        """Load from pickle file, selecting attributes"""
        for item in NzbObjectSaver:
            try:
                setattr(self, item, dict_[item])
            except KeyError:
                # Handle new attributes
                setattr(self, item, None)
        super().__setstate__(dict_.get("try_list", []))

        # Set non-transferable values
        self.pp_active = False
        self.avg_stamp = time.mktime(self.avg_date.timetuple())
        self.url_wait = None
        self.url_tries = 0
        self.to_be_removed = False
        self.direct_unpacker = None
        if self.meta is None:
            self.meta = {}
        if self.servercount is None:
            self.servercount = {}
        if self.md5of16k is None:
            self.md5of16k = {}
        if self.renames is None:
            self.renames = {}
        if self.bad_articles is None:
            self.bad_articles = 0
            self.first_articles_count = 0
        if self.bytes_missing is None:
            self.bytes_missing = 0
        if self.bytes_tried is None:
            # Fill with old info
            self.bytes_tried = 0
            for nzf in self.finished_files:
                # Emulate behavior of 1.0.x
                self.bytes_tried += nzf.bytes
            for nzf in self.files:
                self.bytes_tried += nzf.bytes - nzf.bytes_left
        if self.bytes_par2 is None:
            self.bytes_par2 = 0
            for nzf in self.files + self.finished_files:
                if sabnzbd.par2file.is_parfile(nzf.filename):
                    self.bytes_par2 += nzf.bytes
        if self.download_path is None:
            self.download_path = long_path(os.path.join(cfg.download_dir.get_path(), self.work_name))

    def __repr__(self):
        return "<NzbObject: filename=%s, bytes=%s, nzo_id=%s>" % (self.filename, self.bytes, self.nzo_id)


def nzf_cmp_name(nzf1: NzbFile, nzf2: NzbFile):
    # The comparison will sort .par2 files to the top of the queue followed by .rar files,
    # they will then be sorted by name.
    nzf1_name = nzf1.filename.lower()
    nzf2_name = nzf2.filename.lower()

    # Determine vol-pars
    is_par1 = ".vol" in nzf1_name and ".par2" in nzf1_name
    is_par2 = ".vol" in nzf2_name and ".par2" in nzf2_name

    # mini-par2 in front
    if not is_par1 and nzf1_name.endswith(".par2"):
        return -1
    if not is_par2 and nzf2_name.endswith(".par2"):
        return 1

    # vol-pars go to the back
    if is_par1 and not is_par2:
        return 1
    if is_par2 and not is_par1:
        return -1

    # Prioritize .rar files above any other type of file (other than vol-par)
    m1 = RE_RAR.search(nzf1_name)
    m2 = RE_RAR.search(nzf2_name)
    if m1 and not (is_par2 or m2):
        return -1
    elif m2 and not (is_par1 or m1):
        return 1
    # Force .rar to come before 'r00'
    if m1 and m1.group(1) == ".rar":
        nzf1_name = nzf1_name.replace(".rar", ".r//")
    if m2 and m2.group(1) == ".rar":
        nzf2_name = nzf2_name.replace(".rar", ".r//")
    return cmp(nzf1_name, nzf2_name)


def create_work_name(name: str) -> str:
    """Remove ".nzb" and ".par(2)" and sanitize, skip URL's"""
    if name.find("://") < 0:
        # In case it was one of these, there might be more
        # Need to remove any invalid characters before starting
        name_base, ext = os.path.splitext(sanitize_foldername(name))
        while ext.lower() in (".nzb", ".par", ".par2"):
            name = name_base
            name_base, ext = os.path.splitext(name)
        # And make sure we remove invalid characters again
        return sanitize_foldername(name)
    else:
        return name.strip()


def scan_password(name: str) -> Tuple[str, Optional[str]]:
    """Get password (if any) from the title"""
    if "http://" in name or "https://" in name:
        return name, None

    braces = name[1:].find("{{")
    if braces < 0:
        braces = len(name)
    else:
        braces += 1
    slash = name.find("/")

    # Look for name/password, but make sure that '/' comes before any {{
    if 0 < slash < braces and "password=" not in name:
        # Is it maybe in 'name / password' notation?
        if slash == name.find(" / ") + 1 and name[: slash - 1].strip(". "):
            # Remove the extra space after name and before password
            return name[: slash - 1].strip(". "), name[slash + 2 :]
        if name[:slash].strip(". "):
            return name[:slash].strip(". "), name[slash + 1 :]

    # Look for "name password=password"
    pw = name.find("password=")
    if pw > 0 and name[:pw].strip(". "):
        return name[:pw].strip(". "), name[pw + 9 :]

    # Look for name{{password}}
    if braces < len(name):
        closing_braces = name.rfind("}}")
        if closing_braces > braces and name[:braces].strip(". "):
            return name[:braces].strip(". "), name[braces + 2 : closing_braces]

    # Look again for name/password
    if slash > 0 and name[:slash].strip(". "):
        return name[:slash].strip(". "), name[slash + 1 :]

    # No password found
    return name, None


def name_extractor(subject: str) -> str:
    """Try to extract a file name from a subject line, return `subject` if in doubt"""
    result = subject
    # Filename nicely wrapped in quotes
    for name in re.findall(RE_SUBJECT_FILENAME_QUOTES, subject):
        name = name.strip(' "')
        if name:
            result = name

    # Found nothing? Try a basic filename-like search
    if result == subject:
        for name in re.findall(RE_SUBJECT_BASIC_FILENAME, subject):
            name = name.strip()
            if name:
                result = name

    # Return the subject
    return result


def matcher(pattern, txt):
    """Return True if `pattern` is sufficiently equal to `txt`"""
    if txt.endswith(pattern):
        txt = txt[: txt.rfind(pattern)].strip()
        return (not txt) or txt.endswith('"')
    else:
        return False<|MERGE_RESOLUTION|>--- conflicted
+++ resolved
@@ -1439,16 +1439,6 @@
             self.bytes_tried -= parfile.bytes_left
             return True
         return False
-<<<<<<< HEAD
-
-    @synchronized(NZO_LOCK)
-    def remove_parset(self, setname: str):
-        if setname in self.extrapars:
-            self.extrapars.pop(setname)
-        if setname in self.partable:
-            self.partable.pop(setname)
-=======
->>>>>>> e586ead0
 
     @synchronized(NZO_LOCK)
     def remove_extrapar(self, parfile: NzbFile):
