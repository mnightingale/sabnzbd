--- conflicted
+++ resolved
@@ -6,10 +6,5 @@
 # You MUST use double quotes (so " and not ')
 # Do not forget to update the appdata file for every major release!
 
-<<<<<<< HEAD
-__version__ = "4.2.0"
-__baseline__ = "5c4dfa4cc65084a5052efe52d98bda7b698439be"
-=======
 __version__ = "4.2.1"
-__baseline__ = "unknown"
->>>>>>> ff2b9243
+__baseline__ = "unknown"