--- conflicted
+++ resolved
@@ -5,10 +5,5 @@
 
 # You MUST use double quotes (so " and not ')
 
-<<<<<<< HEAD
-__version__ = "3.7.1"
-__baseline__ = "bf0fbb7b10ad86cf59846e924940218cbc317d2d"
-=======
 __version__ = "3.7.2"
-__baseline__ = "unknown"
->>>>>>> efaffb82
+__baseline__ = "unknown"