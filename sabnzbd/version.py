# This file will be patched by setup.py
# The __version__ should be set to the branch name
# Leave __baseline__ set to unknown to enable setting commit-hash
# (e.g. "develop" or "1.2.x")

# You MUST use double quotes (so " and not ')
# Do not forget to update the appdata file for every major release!

<<<<<<< HEAD
__version__ = "4.3.2"
__baseline__ = "41e5dfdf18165d1d0f9f1c0b7eff6e3ceb5d8a36"
=======
__version__ = "4.3.3"
__baseline__ = "unknown"
>>>>>>> d1063954
<|MERGE_RESOLUTION|>--- conflicted
+++ resolved
@@ -6,10 +6,5 @@
 # You MUST use double quotes (so " and not ')
 # Do not forget to update the appdata file for every major release!
 
-<<<<<<< HEAD
-__version__ = "4.3.2"
-__baseline__ = "41e5dfdf18165d1d0f9f1c0b7eff6e3ceb5d8a36"
-=======
 __version__ = "4.3.3"
-__baseline__ = "unknown"
->>>>>>> d1063954
+__baseline__ = "unknown"