# This file will be patched by setup.py
# The __version__ should be set to the branch name
# Leave __baseline__ set to unknown to enable setting commit-hash
# (e.g. "develop" or "1.2.x")

# You MUST use double quotes (so " and not ')
# Do not forget to update the appdata file for every major release!

<<<<<<< HEAD
__version__ = "4.2.2"
__baseline__ = "0172ee25c91364744f3b9858fe9307913cd19897"
=======
__version__ = "4.2.3RC3"
__baseline__ = "unknown"
>>>>>>> fcb3d011
<|MERGE_RESOLUTION|>--- conflicted
+++ resolved
@@ -6,10 +6,5 @@
 # You MUST use double quotes (so " and not ')
 # Do not forget to update the appdata file for every major release!
 
-<<<<<<< HEAD
-__version__ = "4.2.2"
-__baseline__ = "0172ee25c91364744f3b9858fe9307913cd19897"
-=======
 __version__ = "4.2.3RC3"
-__baseline__ = "unknown"
->>>>>>> fcb3d011
+__baseline__ = "unknown"