# This file will be patched by setup.py
# The __version__ should be set to the branch name
# Leave __baseline__ set to unknown to enable setting commit-hash
# (e.g. "develop" or "1.2.x")

# You MUST use double quotes (so " and not ')
# Do not forget to update the appdata file for every major release!

<<<<<<< HEAD
__version__ = "4.3.0"
__baseline__ = "65d748fc9f0b303d5d54f8d1ea880c7fbde3660c"
=======
__version__ = "4.3.1"
__baseline__ = "unknown"
>>>>>>> 5cbb569b
<|MERGE_RESOLUTION|>--- conflicted
+++ resolved
@@ -6,10 +6,5 @@
 # You MUST use double quotes (so " and not ')
 # Do not forget to update the appdata file for every major release!
 
-<<<<<<< HEAD
-__version__ = "4.3.0"
-__baseline__ = "65d748fc9f0b303d5d54f8d1ea880c7fbde3660c"
-=======
 __version__ = "4.3.1"
-__baseline__ = "unknown"
->>>>>>> 5cbb569b
+__baseline__ = "unknown"