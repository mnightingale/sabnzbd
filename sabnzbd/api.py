--- conflicted
+++ resolved
@@ -55,10 +55,7 @@
 
 from sabnzbd.utils.rsslib import RSS, Item
 from sabnzbd.utils.pathbrowser import folders_at_path
-<<<<<<< HEAD
-=======
 from sabnzbd.utils.getperformance import getcpu
->>>>>>> 55c4bef5
 from sabnzbd.misc import loadavg, to_units, diskspace, get_ext, \
     get_filename, int_conv, globber, globber_full, time_format, remove_all, \
     starts_with_path, cat_convert, clip_path, create_https_certificates, calc_age
@@ -1421,63 +1418,6 @@
     return paused, bytes_left, bpsnow, time_left
 
 
-<<<<<<< HEAD
-def qstatus_data():
-    """ Build up the queue status as a nested object and output as a JSON object """
-
-    qnfo = NzbQueue.do.queue_info()
-    pnfo_list = qnfo.list
-
-    jobs = []
-    bytesleftprogess = 0
-    bpsnow = BPSMeter.do.get_bps()
-    for pnfo in pnfo_list:
-        filename = pnfo.filename
-        bytesleft = pnfo.bytes_left / MEBI
-        bytesleftprogess += pnfo.bytes_left
-        bytes = pnfo.bytes / MEBI
-        nzo_id = pnfo.nzo_id
-        jobs.append({"id": nzo_id,
-                        "mb": bytes,
-                        "mbleft": bytesleft,
-                        "filename": unicoder(filename),
-                        "timeleft": calc_timeleft(bytesleftprogess, bpsnow)})
-
-    state = "IDLE"
-    if Downloader.do.paused:
-        state = Status.PAUSED
-    elif qnfo.bytes_left / MEBI > 0:
-        state = Status.DOWNLOADING
-
-    speed_limit = Downloader.do.get_limit()
-    if speed_limit <= 0:
-        speed_limit = 100
-
-    status = {
-        "state": state,
-        "pp_active": not PostProcessor.do.empty(),
-        "paused": Downloader.do.paused,
-        "pause_int": scheduler.pause_int(),
-        "kbpersec": bpsnow / KIBI,
-        "speed": to_units(bpsnow, dec_limit=1),
-        "mbleft": qnfo.bytes_left / MEBI,
-        "mb": qnfo.bytes / MEBI,
-        "noofslots": len(pnfo_list),
-        "noofslots_total": qnfo.q_fullsize,
-        "have_warnings": str(sabnzbd.GUIHANDLER.count()),
-        "diskspace1": diskspace(cfg.download_dir.get_path())[1],
-        "diskspace2": diskspace(cfg.complete_dir.get_path())[1],
-        "timeleft": calc_timeleft(qnfo.bytes_left, bpsnow),
-        "loadavg": loadavg(),
-        "speedlimit": "{1:0.{0}f}".format(int(speed_limit % 1 > 0), speed_limit),
-        "speedlimit_abs": str(Downloader.do.get_limit_abs() or ''),
-        "jobs": jobs
-    }
-    return status
-
-
-=======
->>>>>>> 55c4bef5
 def build_file_list(nzo_id):
     """ Build file lists for specified job
     """
@@ -1690,10 +1630,6 @@
 
     disk_total1, disk_free1 = diskspace(cfg.download_dir.get_path())
     disk_total2, disk_free2 = diskspace(cfg.complete_dir.get_path())
-<<<<<<< HEAD
-
-    header['helpuri'] = 'https://sabnzbd.org/wiki/'
-=======
 
     header = {}
 
@@ -1731,7 +1667,6 @@
     header['pause_int'] = scheduler.pause_int()
     header['paused_all'] = sabnzbd.PAUSED_ALL
 
->>>>>>> 55c4bef5
     header['diskspace1'] = "%.2f" % disk_free1
     header['diskspace2'] = "%.2f" % disk_free2
     header['diskspace1_norm'] = to_units(disk_free1 * GIGI)
