#!/usr/bin/python -OO
# Copyright 2008-2016 The SABnzbd-Team <team@sabnzbd.org>
#
# This program is free software; you can redistribute it and/or
# modify it under the terms of the GNU General Public License
# as published by the Free Software Foundation; either version 2
# of the License, or (at your option) any later version.
#
# This program is distributed in the hope that it will be useful,
# but WITHOUT ANY WARRANTY; without even the implied warranty of
# MERCHANTABILITY or FITNESS FOR A PARTICULAR PURPOSE.  See the
# GNU General Public License for more details.
#
# You should have received a copy of the GNU General Public License
# along with this program; if not, write to the Free Software
# Foundation, Inc., 51 Franklin Street, Fifth Floor, Boston, MA  02110-1301, USA.

import sys
if sys.version_info[:2] < (2, 7) or sys.version_info[:2] >= (3, 0):
    print "Sorry, requires Python 2.7."
    sys.exit(1)

# Make sure UTF-8 is default 8bit encoding
if not hasattr(sys, "setdefaultencoding"):
    reload(sys)
try:
    sys.setdefaultencoding('utf-8')
except:
    print 'Sorry, you MUST add the SABnzbd folder to the PYTHONPATH environment variable'
    print 'or find another way to force Python to use UTF-8 for text encoding.'
    sys.exit(1)

import logging
import logging.handlers
import os
import getopt
import signal
import socket
import platform
import time
import re

try:
    import Cheetah
    if Cheetah.Version[0] != '2':
        raise ValueError
except ValueError:
    print "Sorry, requires Python module Cheetah 2.0rc7 or higher."
    sys.exit(1)
except:
    print "The Python module Cheetah is required"
    sys.exit(1)

import cherrypy
if [int(n) for n in cherrypy.__version__.split('.')] < [6, 0, 2]:
    print 'Sorry, requires Python module Cherrypy 6.0.2+ (use the included version)'
    sys.exit(1)

from cherrypy import _cpserver
from cherrypy import _cpwsgi_server

SQLITE_DLL = True
try:
    from sqlite3 import version as sqlite3_version
except:
    try:
        from pysqlite2.dbapi2 import version as sqlite3_version
    except:
        if os.name != 'nt':
            print "Sorry, requires Python module sqlite3"
            print "Try: apt-get install python-pysqlite2"
            sys.exit(1)
        else:
            SQLITE_DLL = False

import locale
import __builtin__
try:
    locale.setlocale(locale.LC_ALL, "")
    __builtin__.__dict__['codepage'] = locale.getlocale()[1] or 'cp1252'
except:
    # Work-around for Python-ports with bad "locale" support
    __builtin__.__dict__['codepage'] = 'cp1252'

import sabnzbd
import sabnzbd.lang
import sabnzbd.interface
from sabnzbd.constants import *
import sabnzbd.newsunpack
from sabnzbd.misc import real_path, \
    check_latest_version, exit_sab, \
    split_host, get_ext, create_https_certificates, \
    windows_variant, ip_extract, set_serv_parms, get_serv_parms, globber_full
from sabnzbd.panic import panic_tmpl, panic_port, panic_host, panic_fwall, \
    panic_sqlite, panic, launch_a_browser, panic_xport
import sabnzbd.scheduler as scheduler
import sabnzbd.config as config
import sabnzbd.cfg
import sabnzbd.downloader
from sabnzbd.encoding import unicoder, deunicode
import sabnzbd.notifier as notifier
import sabnzbd.zconfig

from threading import Thread

LOG_FLAG = False        # Global for this module, signaling loglevel change


try:
    import win32api
    import win32serviceutil
    import win32evtlogutil
    import win32event
    import win32service
    import pywintypes
    win32api.SetConsoleCtrlHandler(sabnzbd.sig_handler, True)
    from util.mailslot import MailSlot
    from util.apireg import get_connection_info, set_connection_info, del_connection_info
except ImportError:
    class MailSlot:
        pass
    if sabnzbd.WIN32:
        print "Sorry, requires Python module PyWin32."
        sys.exit(1)


def guard_loglevel():
    """ Callback function for guarding loglevel """
    global LOG_FLAG
    LOG_FLAG = True


# Improved RotatingFileHandler
# See: http://www.mail-archive.com/python-bugs-list@python.org/msg53913.html
# http://bugs.python.org/file14420/NTSafeLogging.py
# Thanks Erik Antelman
#
if sabnzbd.WIN32:

    import msvcrt
    import _subprocess
    import codecs

    def duplicate(handle, inheritable=False):
        target_process = _subprocess.GetCurrentProcess()
        return _subprocess.DuplicateHandle(
            _subprocess.GetCurrentProcess(), handle, target_process,
            0, inheritable, _subprocess.DUPLICATE_SAME_ACCESS).Detach()

    class NewRotatingFileHandler(logging.handlers.RotatingFileHandler):

        def _open(self):
            """ Open the current base file with the (original) mode and encoding.
                Return the resulting stream.
            """
            if self.encoding is None:
                stream = open(self.baseFilename, self.mode)
                newosf = duplicate(msvcrt.get_osfhandle(stream.fileno()), inheritable=False)
                newFD = msvcrt.open_osfhandle(newosf, os.O_APPEND)
                newstream = os.fdopen(newFD, self.mode)
                stream.close()
                return newstream
            else:
                stream = codecs.open(self.baseFilename, self.mode, self.encoding)
            return stream

else:
    NewRotatingFileHandler = logging.handlers.RotatingFileHandler


class FilterCP3:
    # Filter out all CherryPy3-Access logging that we receive,
    # because we have the root logger

    def __init__(self):
        pass

    def filter(self, record):
        _cplogging = record.module == '_cplogging'
        # Python2.4 fix
        # record has no attribute called funcName under python 2.4
        if hasattr(record, 'funcName'):
            access = record.funcName == 'access'
        else:
            access = True
        return not (_cplogging and access)


class guiHandler(logging.Handler):
    """ Logging handler collects the last warnings/errors/exceptions
        to be displayed in the web-gui
    """

    def __init__(self, size):
        """ Initializes the handler """
        logging.Handler.__init__(self)
        self.size = size
        self.store = []

    def emit(self, record):
        """ Emit a record by adding it to our private queue """
        if record.levelname == 'WARNING':
            sabnzbd.LAST_WARNING = record.msg % record.args
        else:
            sabnzbd.LAST_ERROR = record.msg % record.args

        if len(self.store) >= self.size:
            # Loose the oldest record
            self.store.pop(0)
        try:
            self.store.append(self.format(record))
        except UnicodeDecodeError:
            # Catch elusive Unicode conversion problems
            pass

    def clear(self):
        self.store = []

    def count(self):
        return len(self.store)

    def last(self):
        if self.store:
            return self.store[len(self.store) - 1]
        else:
            return ""

    def content(self):
        """ Return an array with last records """
        return self.store


def print_help():
    print
    print "Usage: %s [-f <configfile>] <other options>" % sabnzbd.MY_NAME
    print
    print "Options marked [*] are stored in the config file"
    print
    print "Options:"
    print "  -f  --config-file <ini>  Location of config file"
    print "  -s  --server <srv:port>  Listen on server:port [*]"
    print "  -t  --templates <templ>  Template directory [*]"
    print "  -2  --template2 <templ>  Secondary template dir [*]"
    print
    print "  -l  --logging <0..2>     Set logging level (-1=off, 0= least, 2= most) [*]"
    print "  -w  --weblogging <0..2>  Set cherrypy logging (0= off, 1= on, 2= file-only) [*]"
    print
    print "  -b  --browser <0..1>     Auto browser launch (0= off, 1= on) [*]"
    if sabnzbd.WIN32:
        print "  -d  --daemon             Use when run as a service"
    else:
        print "  -d  --daemon             Fork daemon process"
        print "      --pid <path>         Create a PID file in the given folder (full path)"
        print "      --pidfile <path>     Create a PID file with the given name (full path)"
    print
    print "      --force              Discard web-port timeout (see Wiki!)"
    print "  -h  --help               Print this message"
    print "  -v  --version            Print version information"
    print "  -c  --clean              Remove queue, cache and logs"
    print "  -p  --pause              Start in paused mode"
    print "      --repair             Add orphaned jobs from the incomplete folder to the queue"
    print "      --repair-all         Try to reconstruct the queue from the incomplete folder"
    print "                           with full data reconstruction"
    print "      --https <port>       Port to use for HTTPS server"
    print "      --log-all            Log all article handling (for developers)"
    print "      --console            Force console logging for OSX app"
    print "      --new                Run a new instance of SABnzbd"
    print "      --ipv6_hosting <0|1> Listen on IPv6 address [::1]"


def print_version():
    print """
%s-%s

Copyright (C) 2008-2016, The SABnzbd-Team <team@sabnzbd.org>
SABnzbd comes with ABSOLUTELY NO WARRANTY.
This is free software, and you are welcome to redistribute it
under certain conditions. It is licensed under the
GNU GENERAL PUBLIC LICENSE Version 2 or (at your option) any later version.

""" % (sabnzbd.MY_NAME, sabnzbd.__version__)


def daemonize():
    try:
        pid = os.fork()
        if pid > 0:
            sys.exit(0)
    except OSError:
        print "fork() failed"
        sys.exit(1)

    os.chdir(sabnzbd.DIR_PROG)
    os.setsid()
    # Make sure I can read my own files and shut out others
    prev = os.umask(0)
    os.umask(prev and int('077', 8))

    try:
        pid = os.fork()
        if pid > 0:
            sys.exit(0)
    except OSError:
        print "fork() failed"
        sys.exit(1)

    dev_null = file('/dev/null', 'r')
    os.dup2(dev_null.fileno(), sys.stdin.fileno())


def Bail_Out(browserhost, cherryport, err=''):
    """ Abort program because of CherryPy troubles """
    logging.error(T('Failed to start web-interface') + ' : ' + str(err))
    if not sabnzbd.DAEMON:
        if '13' in err:
            panic_xport(browserhost, cherryport)
        elif '49' in err:
            panic_host(browserhost, cherryport)
        else:
            panic_port(browserhost, cherryport)
    sabnzbd.halt()
    exit_sab(2)


def Web_Template(key, defweb, wdir):
    """ Determine a correct web template set, return full template path """
    if wdir is None:
        try:
            wdir = fix_webname(key())
        except:
            wdir = ''
    if not wdir:
        wdir = defweb
    if key:
        key.set(wdir)
    if not wdir:
        # No default value defined, accept empty path
        return ''

    full_dir = real_path(sabnzbd.DIR_INTERFACES, wdir)
    full_main = real_path(full_dir, DEF_MAIN_TMPL)
    logging.info("Web dir is %s", full_dir)

    if not os.path.exists(full_main):
        # Temporarily fix that allows missing Config
        if defweb == DEF_STDCONFIG:
            return ''
        # end temp fix
        logging.warning(T('Cannot find web template: %s, trying standard template'), full_main)
        full_dir = real_path(sabnzbd.DIR_INTERFACES, DEF_STDINTF)
        full_main = real_path(full_dir, DEF_MAIN_TMPL)
        if not os.path.exists(full_main):
            logging.exception('Cannot find standard template: %s', full_dir)
            panic_tmpl(full_dir)
            exit_sab(1)

    # sabnzbd.lang.install_language(real_path(full_dir, DEF_INT_LANGUAGE), sabnzbd.cfg.language(), wdir)

    return real_path(full_dir, "templates")


def CheckColor(color, web_dir):
    """ Check existence of color-scheme """
    if color and os.path.exists(os.path.join(web_dir, 'static/stylesheets/colorschemes/' + color + '.css')):
        return color
    elif color and os.path.exists(os.path.join(web_dir, 'static/stylesheets/colorschemes/' + color)):
        return color
    else:
        return ''


def fix_webname(name):
    if name:
        name = deunicode(name)
        xname = name.title()
    else:
        xname = ''
    if xname in ('Default', ):
        return 'Glitter'
    elif xname in ('Glitter', 'Plush'):
        return xname
    elif xname in ('Smpl', 'Wizard'):
        return name.lower()
    elif xname in ('Config',):
        return 'Glitter'
    else:
        return name


def GetProfileInfo(vista_plus):
    """ Get the default data locations """
    ok = False
    if sabnzbd.DAEMON:
        # In daemon mode, do not try to access the user profile
        # just assume that everything defaults to the program dir
        sabnzbd.DIR_APPDATA = sabnzbd.DIR_PROG
        sabnzbd.DIR_LCLDATA = sabnzbd.DIR_PROG
        sabnzbd.DIR_HOME = sabnzbd.DIR_PROG
        if sabnzbd.WIN32:
            # Ignore Win32 "logoff" signal
            # This should work, but it doesn't
            # Instead the signal_handler will ignore the "logoff" signal
            # signal.signal(5, signal.SIG_IGN)
            pass
        ok = True
    elif sabnzbd.WIN32:
        try:
            from win32com.shell import shell, shellcon
            path = shell.SHGetFolderPath(0, shellcon.CSIDL_APPDATA, None, 0)
            sabnzbd.DIR_APPDATA = os.path.join(path, DEF_WORKDIR)
            path = shell.SHGetFolderPath(0, shellcon.CSIDL_LOCAL_APPDATA, None, 0)
            sabnzbd.DIR_LCLDATA = os.path.join(path, DEF_WORKDIR)
            sabnzbd.DIR_HOME = os.environ['USERPROFILE']
            ok = True
        except:
            try:
                if vista_plus:
                    root = os.environ['AppData']
                    user = os.environ['USERPROFILE']
                    sabnzbd.DIR_APPDATA = '%s\\%s' % (root.replace('\\Roaming', '\\Local'), DEF_WORKDIR)
                    sabnzbd.DIR_HOME = user
                else:
                    root = os.environ['USERPROFILE']
                    sabnzbd.DIR_APPDATA = '%s\\%s' % (root, DEF_WORKDIR)
                    sabnzbd.DIR_HOME = root

                try:
                    # Conversion to 8bit ASCII required for CherryPy
                    sabnzbd.DIR_APPDATA = sabnzbd.DIR_APPDATA.encode(codepage)
                    sabnzbd.DIR_HOME = sabnzbd.DIR_HOME.encode(codepage)
                    ok = True
                except:
                    # If unconvertible characters exist, use MSDOS name
                    try:
                        sabnzbd.DIR_APPDATA = win32api.GetShortPathName(sabnzbd.DIR_APPDATA)
                        sabnzbd.DIR_HOME = win32api.GetShortPathName(sabnzbd.DIR_HOME)
                        ok = True
                    except:
                        pass
                sabnzbd.DIR_LCLDATA = sabnzbd.DIR_APPDATA
            except:
                pass

    elif sabnzbd.DARWIN:
        home = os.environ.get('HOME')
        if home:
            sabnzbd.DIR_APPDATA = '%s/Library/Application Support/SABnzbd' % home
            sabnzbd.DIR_LCLDATA = sabnzbd.DIR_APPDATA
            sabnzbd.DIR_HOME = home
            ok = True

    else:
        # Unix/Linux
        home = os.environ.get('HOME')
        if home:
            sabnzbd.DIR_APPDATA = '%s/.%s' % (home, DEF_WORKDIR)
            sabnzbd.DIR_LCLDATA = sabnzbd.DIR_APPDATA
            sabnzbd.DIR_HOME = home
            ok = True

    if not ok:
        panic("Cannot access the user profile.",
              "Please start with sabnzbd.ini file in another location")
        exit_sab(2)


def print_modules():
    """ Log all detected optional or external modules """
    if sabnzbd.decoder.HAVE_YENC:
        logging.info("_yenc module... found!")
    else:
        if hasattr(sys, "frozen"):
            logging.error(T('_yenc module... NOT found!'))
        else:
            logging.info("_yenc module... NOT found!")

    if sabnzbd.newsunpack.PAR2_COMMAND:
        logging.info("par2 binary... found (%s)", sabnzbd.newsunpack.PAR2_COMMAND)
    else:
        logging.error(T('par2 binary... NOT found!'))

    if sabnzbd.newsunpack.PAR2C_COMMAND:
        logging.info("par2-classic binary... found (%s)", sabnzbd.newsunpack.PAR2C_COMMAND)

    if sabnzbd.newsunpack.RAR_COMMAND:
        logging.info("UNRAR binary... found (%s)", sabnzbd.newsunpack.RAR_COMMAND)

    else:
        logging.warning(T('unrar binary... NOT found'))

    if sabnzbd.newsunpack.ZIP_COMMAND:
        logging.info("unzip binary... found (%s)", sabnzbd.newsunpack.ZIP_COMMAND)
    else:
        logging.info(T('unzip binary... NOT found!'))

    if sabnzbd.newsunpack.SEVEN_COMMAND:
        logging.info("7za binary... found (%s)", sabnzbd.newsunpack.SEVEN_COMMAND)
    else:
        logging.info(T('7za binary... NOT found!'))

    if not sabnzbd.WIN32:
        if sabnzbd.newsunpack.NICE_COMMAND:
            logging.info("nice binary... found (%s)", sabnzbd.newsunpack.NICE_COMMAND)
        else:
            logging.info("nice binary... NOT found!")
        if sabnzbd.newsunpack.IONICE_COMMAND:
            logging.info("ionice binary... found (%s)", sabnzbd.newsunpack.IONICE_COMMAND)
        else:
            logging.info("ionice binary... NOT found!")

    if sabnzbd.newswrapper.HAVE_SSL:
        logging.info("pyOpenSSL... found (%s)", sabnzbd.newswrapper.HAVE_SSL)
    else:
        logging.info("pyOpenSSL... NOT found! - Try apt-get install python-openssl (SSL is optional)")


def all_localhosts():
    """ Return all unique values of localhost in order of preference """
    ips = ['127.0.0.1']
    try:
        # Check whether IPv6 is available and enabled
        info = socket.getaddrinfo('::1', None)
        af, socktype, proto, _canonname, _sa = info[0]
        s = socket.socket(af, socktype, proto)
        s.close()
    except socket.error:
        return ips
    try:
        info = socket.getaddrinfo('localhost', None)
    except:
        # localhost does not resolve
        return ips
    ips = []
    for item in info:
        item = item[4][0]
        if item not in ips:
            ips.append(item)
    return ips


def check_resolve(host):
    """ Return True if 'host' resolves """
    try:
        dummy = socket.getaddrinfo(host, None)
    except:
        # Does not resolve
        return False
    return True


def get_webhost(cherryhost, cherryport, https_port):
    """ Determine the webhost address and port,
        return (host, port, browserhost)
    """
    if cherryhost == '0.0.0.0' and not check_resolve('127.0.0.1'):
        cherryhost = ''
    elif cherryhost == '::' and not check_resolve('::1'):
        cherryhost = ''

    if cherryhost is None:
        cherryhost = deunicode(sabnzbd.cfg.cherryhost())
    else:
        sabnzbd.cfg.cherryhost.set(cherryhost)

    # Get IP address, but discard APIPA/IPV6
    # If only APIPA's or IPV6 are found, fall back to localhost
    ipv4 = ipv6 = False
    localhost = hostip = 'localhost'
    try:
        info = socket.getaddrinfo(socket.gethostname(), None)
    except:
        # Hostname does not resolve
        try:
            # Valid user defined name?
            info = socket.getaddrinfo(cherryhost, None)
        except:
            if cherryhost not in ('localhost', '127.0.0.1', '::1'):
                cherryhost = '0.0.0.0'
            try:
                info = socket.getaddrinfo(localhost, None)
            except:
                info = socket.getaddrinfo('127.0.0.1', None)
                localhost = '127.0.0.1'
    for item in info:
        ip = str(item[4][0])
        if ip.startswith('169.254.'):
            pass  # Automatic Private IP Addressing (APIPA)
        elif ':' in ip:
            ipv6 = True
        elif '.' in ip and not ipv4:
            ipv4 = True
            hostip = ip

    # A blank host will use the local ip address
    if cherryhost == '':
        if ipv6 and ipv4:
            # To protect Firefox users, use numeric IP
            cherryhost = hostip
            browserhost = hostip
        else:
            cherryhost = socket.gethostname()
            browserhost = cherryhost

    # 0.0.0.0 will listen on all ipv4 interfaces (no ipv6 addresses)
    elif cherryhost == '0.0.0.0':
        # Just take the gamble for this
        cherryhost = '0.0.0.0'
        browserhost = localhost

    # :: will listen on all ipv6 interfaces (no ipv4 addresses)
    elif cherryhost in ('::', '[::]'):
        cherryhost = cherryhost.strip('[').strip(']')
        # Assume '::1' == 'localhost'
        browserhost = localhost

    # IPV6 address
    elif '[' in cherryhost or ':' in cherryhost:
        browserhost = cherryhost

    # IPV6 numeric address
    elif cherryhost.replace('.', '').isdigit():
        # IPV4 numerical
        browserhost = cherryhost

    elif cherryhost == localhost:
        cherryhost = localhost
        browserhost = localhost

    else:
        # If on Vista and/or APIPA, use numerical IP, to help FireFoxers
        if ipv6 and ipv4:
            cherryhost = hostip
        browserhost = cherryhost

    # Some systems don't like brackets in numerical ipv6
        if sabnzbd.DARWIN:
            cherryhost = cherryhost.strip('[]')
        else:
            try:
                info = socket.getaddrinfo(cherryhost, None)
            except:
                cherryhost = cherryhost.strip('[]')

    if ipv6 and ipv4 and \
       (browserhost not in ('localhost', '127.0.0.1', '[::1]', '::1')):
        sabnzbd.AMBI_LOCALHOST = True
        logging.info("IPV6 has priority on this system, potential Firefox issue")

    if ipv6 and ipv4 and cherryhost == '' and sabnzbd.WIN32:
        logging.warning(T('Please be aware the 0.0.0.0 hostname will need an IPv6 address for external access'))

    if cherryhost == 'localhost' and not sabnzbd.WIN32 and not sabnzbd.DARWIN:
        # On the Ubuntu family, localhost leads to problems for CherryPy
        ips = ip_extract()
        if '127.0.0.1' in ips and '::1' in ips:
            cherryhost = '127.0.0.1'
            if ips[0] != '127.0.0.1':
                browserhost = '127.0.0.1'

    # This is to please Chrome on OSX
    if cherryhost == 'localhost' and sabnzbd.DARWIN:
        cherryhost = '127.0.0.1'
        browserhost = 'localhost'

    if cherryport is None:
        cherryport = sabnzbd.cfg.cherryport.get_int()
    else:
        sabnzbd.cfg.cherryport.set(str(cherryport))

    if https_port is None:
        https_port = sabnzbd.cfg.https_port.get_int()
    else:
        sabnzbd.cfg.https_port.set(str(https_port))
        # if the https port was specified, assume they want HTTPS enabling also
        sabnzbd.cfg.enable_https.set(True)

    if cherryport == https_port and sabnzbd.cfg.enable_https():
        sabnzbd.cfg.enable_https.set(False)
        # Should have a translated message, but that's not available yet
        logging.error(T('HTTP and HTTPS ports cannot be the same'))

    return cherryhost, cherryport, browserhost, https_port


def attach_server(host, port, cert=None, key=None, chain=None):
    """ Define and attach server, optionally HTTPS """
    if sabnzbd.cfg.ipv6_hosting() or '::1' not in host:
        http_server = _cpwsgi_server.CPWSGIServer()
        http_server.bind_addr = (host, port)
        if cert and key:
            http_server.ssl_certificate = cert
            http_server.ssl_private_key = key
            http_server.ssl_certificate_chain = chain
        adapter = _cpserver.ServerAdapter(cherrypy.engine, http_server, http_server.bind_addr)
        adapter.subscribe()


def is_sabnzbd_running(url, timeout=None):
    """ Return True when there's already a SABnzbd instance running. """
    try:
        url = '%s&mode=version' % (url)
        # Do this without certificate verification, few installations will have that
        prev = sabnzbd.set_https_verification(False)
        ver = sabnzbd.newsunpack.get_from_url(url, timeout=timeout)
        sabnzbd.set_https_verification(prev)
        return bool(ver and re.search(r'\d+\.\d+\.', ver))
    except:
        return False


def find_free_port(host, currentport):
    """ Return a free port, 0 when nothing is free """
    n = 0
    while n < 10 and currentport <= 49151:
        try:
            cherrypy.process.servers.check_port(host, currentport)
            return currentport
        except:
            currentport += 5
            n += 1
    return 0


def check_for_sabnzbd(url, upload_nzbs, allow_browser=True):
    """ Check for a running instance of sabnzbd on this port
        allow_browser==True|None will launch the browser, False will not.
    """
    if allow_browser is None:
        allow_browser = True
    if is_sabnzbd_running(url):
        # Upload any specified nzb files to the running instance
        if upload_nzbs:
            from sabnzbd.utils.upload import upload_file
            prev = sabnzbd.set_https_verification(0)
            for f in upload_nzbs:
                upload_file(url, f)
            sabnzbd.set_https_verification(prev)
        else:
            # Launch the web browser and quit since sabnzbd is already running
            # Trim away everything after the final slash in the URL
            url = url[:url.rfind('/') + 1]
            launch_a_browser(url, force=allow_browser)
        exit_sab(0)
        return True
    return False


def evaluate_inipath(path):
    """ Derive INI file path from a partial path.
        Full file path: if file does not exist the name must contain a dot
        but not a leading dot.
        foldername is enough, the standard name will be appended.
    """
    if sabnzbd.WIN32:
        path = unicoder(path)
    path = os.path.normpath(os.path.abspath(path))
    inipath = os.path.join(path, DEF_INI_FILE)
    if os.path.isdir(path):
        return inipath
    elif os.path.isfile(path) or os.path.isfile(path + '.bak'):
        return path
    else:
        _dirpart, name = os.path.split(path)
        if name.find('.') < 1:
            return inipath
        else:
            return path


def cherrypy_logging(log_path, log_handler):
    """ Setup CherryPy logging """
    log = cherrypy.log
    log.access_file = ''
    log.error_file = ''
    # Max size of 512KB
    maxBytes = getattr(log, "rot_maxBytes", 524288)
    # cherrypy.log cherrypy.log.1 cherrypy.log.2
    backupCount = getattr(log, "rot_backupCount", 3)

    # Make a new RotatingFileHandler for the error log.
    fname = getattr(log, "rot_error_file", log_path)
    h = log_handler(fname, 'a', maxBytes, backupCount)
    h.setLevel(logging.DEBUG)
    h.setFormatter(cherrypy._cplogging.logfmt)
    log.error_log.addHandler(h)


def commandline_handler(frozen=True):
    """ Split win32-service commands are true parameters
        Returns:
            service, sab_opts, serv_opts, upload_nzbs
    """
    service = ''
    sab_opts = []
    serv_opts = [os.path.normpath(os.path.abspath(sys.argv[0]))]
    upload_nzbs = []

    # OSX binary: get rid of the weird -psn_0_123456 parameter
    for arg in sys.argv:
        if arg.startswith('-psn_'):
            sys.argv.remove(arg)
            break

    # Ugly hack to remove the extra "SABnzbd*" parameter the Windows binary
    # gets when it's restarted
    if len(sys.argv) > 1 and \
       'sabnzbd' in sys.argv[1].lower() and \
       not sys.argv[1].startswith('-'):
        slice = 2
    else:
        slice = 1

    # Prepend options from env-variable to options
    info = os.environ.get('SABnzbd', '').split()
    info.extend(sys.argv[slice:])

    try:
        opts, args = getopt.getopt(info, "phdvncw:l:s:f:t:b:2:",
                                   ['pause', 'help', 'daemon', 'nobrowser', 'clean', 'logging=',
                                    'weblogging=', 'server=', 'templates', 'ipv6_hosting=',
                                    'template2', 'browser=', 'config-file=', 'force',
                                    'version', 'https=', 'autorestarted', 'repair', 'repair-all',
                                    'log-all', 'no-login', 'pid=', 'new', 'sessions', 'console', 'pidfile=',
                                    # Below Win32 Service options
                                    'password=', 'username=', 'startup=', 'perfmonini=', 'perfmondll=',
                                    'interactive', 'wait=',
                                    ])
    except getopt.GetoptError:
        print_help()
        exit_sab(2)

    # Check for Win32 service commands
    if args and args[0] in ('install', 'update', 'remove', 'start', 'stop', 'restart', 'debug'):
        service = args[0]
        serv_opts.extend(args)

    if not service:
        # Get and remove any NZB file names
        for entry in args:
            if get_ext(entry) in ('.nzb', '.zip', '.rar', '.gz', '.bz2'):
                upload_nzbs.append(os.path.abspath(entry))

    for opt, arg in opts:
        if opt in ('password', 'username', 'startup', 'perfmonini', 'perfmondll', 'interactive', 'wait'):
            # Service option, just collect
            if service:
                serv_opts.append(opt)
                if arg:
                    serv_opts.append(arg)
        else:
            if opt == '-f':
                arg = os.path.normpath(os.path.abspath(arg))
            sab_opts.append((opt, arg))

    return service, sab_opts, serv_opts, upload_nzbs


def get_f_option(opts):
    """ Return value of the -f option """
    for opt, arg in opts:
        if opt == '-f':
            return arg
    else:
        return None


def main():
    global LOG_FLAG
    import sabnzbd  # Due to ApplePython bug

    autobrowser = None
    autorestarted = False
    sabnzbd.MY_FULLNAME = sys.argv[0]
    sabnzbd.MY_NAME = os.path.basename(sabnzbd.MY_FULLNAME)
    fork = False
    pause = False
    inifile = None
    cherryhost = None
    cherryport = None
    https_port = None
    cherrypylogging = None
    clean_up = False
    logging_level = None
    web_dir = None
    web_dir2 = None
    vista_plus = False
    vista64 = False
    force_web = False
    repair = 0
    api_url = None
    no_login = False
    re_argv = [sys.argv[0]]
    pid_path = None
    pid_file = None
    new_instance = False
    force_sessions = False
    osx_console = False
    ipv6_hosting = None

    _service, sab_opts, _serv_opts, upload_nzbs = commandline_handler()

    for opt, arg in sab_opts:
        if opt == '--servicecall':
            sabnzbd.MY_FULLNAME = arg
        elif opt in ('-d', '--daemon'):
            if not sabnzbd.WIN32:
                fork = True
            autobrowser = False
            sabnzbd.DAEMON = True
            re_argv.append(opt)
        elif opt in ('-f', '--config-file'):
            inifile = arg
            re_argv.append(opt)
            re_argv.append(arg)
        elif opt in ('-h', '--help'):
            print_help()
            exit_sab(0)
        elif opt in ('-t', '--templates'):
            web_dir = arg
        elif opt in ('-2', '--template2'):
            web_dir2 = arg
        elif opt in ('-s', '--server'):
            (cherryhost, cherryport) = split_host(arg)
        elif opt in ('-n', '--nobrowser'):
            autobrowser = False
        elif opt in ('-b', '--browser'):
            try:
                autobrowser = bool(int(arg))
            except:
                autobrowser = True
        elif opt in ('--autorestarted', ):
            autorestarted = True
        elif opt in ('-c', '--clean'):
            clean_up = True
        elif opt in ('-w', '--weblogging'):
            try:
                cherrypylogging = int(arg)
            except:
                cherrypylogging = -1
            if cherrypylogging < 0 or cherrypylogging > 2:
                print_help()
                exit_sab(1)
        elif opt in ('-l', '--logging'):
            try:
                logging_level = int(arg)
            except:
                logging_level = -2
            if logging_level < -1 or logging_level > 2:
                print_help()
                exit_sab(1)
        elif opt in ('-v', '--version'):
            print_version()
            exit_sab(0)
        elif opt in ('-p', '--pause'):
            pause = True
        elif opt in ('--force',):
            force_web = True
            re_argv.append(opt)
        elif opt in ('--https',):
            https_port = int(arg)
            re_argv.append(opt)
            re_argv.append(arg)
        elif opt in ('--repair',):
            repair = 1
            pause = True
        elif opt in ('--repair-all',):
            repair = 2
            pause = True
        elif opt in ('--log-all',):
            sabnzbd.LOG_ALL = True
        elif opt in ('--no-login',):
            no_login = True
        elif opt in ('--pid',):
            pid_path = arg
            re_argv.append(opt)
            re_argv.append(arg)
        elif opt in ('--pidfile',):
            pid_file = arg
            re_argv.append(opt)
            re_argv.append(arg)
        elif opt in ('--new',):
            new_instance = True
        elif opt in ('--sessions',):
            re_argv.append(opt)
            force_sessions = True
        elif opt in ('--console',):
            re_argv.append(opt)
            osx_console = True
        elif opt in ('--ipv6_hosting',):
            ipv6_hosting = arg
<<<<<<< HEAD
            
=======

>>>>>>> 8abcf085
    sabnzbd.MY_FULLNAME = os.path.normpath(os.path.abspath(sabnzbd.MY_FULLNAME))
    sabnzbd.MY_NAME = os.path.basename(sabnzbd.MY_FULLNAME)
    sabnzbd.DIR_PROG = os.path.dirname(sabnzbd.MY_FULLNAME)
    sabnzbd.DIR_INTERFACES = real_path(sabnzbd.DIR_PROG, DEF_INTERFACES)
    sabnzbd.DIR_LANGUAGE = real_path(sabnzbd.DIR_PROG, DEF_LANGUAGE)
    org_dir = os.getcwd()

    if getattr(sys, 'frozen', None) == 'macosx_app':
        # Correct path if frozen with py2app (OSX)
        sabnzbd.MY_FULLNAME = sabnzbd.MY_FULLNAME.replace("/Resources/SABnzbd.py", "/MacOS/SABnzbd")

    # Need console logging for SABnzbd.py and SABnzbd-console.exe
    consoleLogging = (not hasattr(sys, "frozen")) or (sabnzbd.MY_NAME.lower().find('-console') > 0)
    consoleLogging = consoleLogging and not sabnzbd.DAEMON

    # No console logging needed for OSX app
    noConsoleLoggingOSX = (not osx_console) and (sabnzbd.DIR_PROG.find('.app/Contents/Resources') > 0)
    if noConsoleLoggingOSX:
        consoleLogging = 1

    LOGLEVELS = (logging.FATAL, logging.WARNING, logging.INFO, logging.DEBUG)

    # Setup primary logging to prevent default console logging
    gui_log = guiHandler(MAX_WARNINGS)
    gui_log.setLevel(logging.WARNING)
    format_gui = '%(asctime)s\n%(levelname)s\n%(message)s'
    gui_log.setFormatter(logging.Formatter(format_gui))
    sabnzbd.GUIHANDLER = gui_log

    # Create logger
    logger = logging.getLogger('')
    logger.setLevel(logging.WARNING)
    logger.addHandler(gui_log)

    # Detect Windows variant
    if sabnzbd.WIN32:
        vista_plus, vista64 = windows_variant()
        sabnzbd.WIN64 = vista64

    if not SQLITE_DLL:
        panic_sqlite(sabnzbd.MY_FULLNAME)
        exit_sab(2)

    if inifile:
        # INI file given, simplest case
        inifile = evaluate_inipath(inifile)
    else:
        # No ini file given, need profile data
        GetProfileInfo(vista_plus)
        # Find out where INI file is
        inifile = os.path.abspath(sabnzbd.DIR_LCLDATA + '/' + DEF_INI_FILE)

    # If INI file at non-std location, then use INI location as $HOME
    if sabnzbd.DIR_LCLDATA != os.path.dirname(inifile):
        sabnzbd.DIR_HOME = os.path.dirname(inifile)

    # All system data dirs are relative to the place we found the INI file
    sabnzbd.DIR_LCLDATA = os.path.dirname(inifile)

    if not os.path.exists(inifile) and not os.path.exists(inifile + '.bak') and not os.path.exists(sabnzbd.DIR_LCLDATA):
        try:
            os.makedirs(sabnzbd.DIR_LCLDATA)
        except IOError:
            panic('Cannot create folder "%s".' % sabnzbd.DIR_LCLDATA, 'Check specified INI file location.')
            exit_sab(1)

    sabnzbd.cfg.set_root_folders(sabnzbd.DIR_HOME, sabnzbd.DIR_LCLDATA)

    res, msg = config.read_config(inifile)
    if not res:
        panic(msg, 'Specify a correct file or delete this file.')
        exit_sab(1)

    # Set root folders for HTTPS server file paths
    sabnzbd.cfg.set_root_folders2()

    if ipv6_hosting is not None:
        sabnzbd.cfg.ipv6_hosting.set(ipv6_hosting)

    # Determine web host address
    cherryhost, cherryport, browserhost, https_port = get_webhost(cherryhost, cherryport, https_port)
    enable_https = sabnzbd.cfg.enable_https()

    # When this is a daemon, just check and bail out if port in use
    if sabnzbd.DAEMON:
        if enable_https and https_port:
            try:
                cherrypy.process.servers.check_port(cherryhost, https_port)
            except IOError, error:
                Bail_Out(browserhost, cherryport)
            except:
                Bail_Out(browserhost, cherryport, '49')
        try:
            cherrypy.process.servers.check_port(cherryhost, cherryport)
        except IOError, error:
            Bail_Out(browserhost, cherryport)
        except:
            Bail_Out(browserhost, cherryport, '49')

    # Windows instance is reachable through registry
    url = None
    if sabnzbd.WIN32 and not new_instance:
        url = get_connection_info()
        if url and check_for_sabnzbd(url, upload_nzbs, autobrowser):
            exit_sab(0)

    # If an instance of sabnzbd(same version) is already running on this port, launch the browser
    # If another program or sabnzbd version is on this port, try 10 other ports going up in a step of 5
    # If 'Port is not bound' (firewall) do not do anything (let the script further down deal with that).

    # SSL
    if enable_https:
        port = https_port or cherryport
        try:
            cherrypy.process.servers.check_port(browserhost, port)
        except IOError, error:
            if str(error) == 'Port not bound.':
                pass
            else:
                if not url:
                    url = 'https://%s:%s/sabnzbd/api?' % (browserhost, port)
                if not sabnzbd.cfg.fixed_ports():
                    if new_instance or not check_for_sabnzbd(url, upload_nzbs, autobrowser):
                        newport = find_free_port(browserhost, port)
                        if newport > 0:
                            sabnzbd.cfg.https_port.set(newport)
                            if https_port:
                                https_port = newport
                            else:
                                http_port = newport
        except:
            Bail_Out(browserhost, cherryport, '49')

    # NonSSL
    try:
        cherrypy.process.servers.check_port(browserhost, cherryport)
    except IOError, error:
        if str(error) == 'Port not bound.':
            pass
        else:
            if not url:
                url = 'http://%s:%s/sabnzbd/api?' % (browserhost, cherryport)
            if not sabnzbd.cfg.fixed_ports():
                if new_instance or not check_for_sabnzbd(url, upload_nzbs, autobrowser):
                    port = find_free_port(browserhost, cherryport)
                    if port > 0:
                        sabnzbd.cfg.cherryport.set(port)
                        cherryport = port
    except:
        Bail_Out(browserhost, cherryport, '49')

    if cherrypylogging is None:
        cherrypylogging = sabnzbd.cfg.log_web()
    else:
        sabnzbd.cfg.log_web.set(cherrypylogging)

    if logging_level is None:
        logging_level = sabnzbd.cfg.log_level()
    else:
        sabnzbd.cfg.log_level.set(logging_level)

    logdir = sabnzbd.cfg.log_dir.get_path()
    if fork and not logdir:
        print "Error:"
        print "I refuse to fork without a log directory!"
        sys.exit(1)

    if clean_up:
        xlist = globber_full(logdir)
        for x in xlist:
            if RSS_FILE_NAME not in x:
                try:
                    os.remove(x)
                except:
                    pass

    # Prevent the logger from raising exceptions
    # primarily to reduce the fallout of Python issue 4749
    logging.raiseExceptions = 0

    log_new = sabnzbd.cfg.log_new()
    if log_new:
        log_handler = NewRotatingFileHandler
    else:
        log_handler = logging.handlers.RotatingFileHandler
    sabnzbd.LOGFILE = os.path.join(logdir, DEF_LOG_FILE)
    logsize = sabnzbd.cfg.log_size.get_int()

    try:
        rollover_log = log_handler(
            sabnzbd.LOGFILE, 'a+',
            logsize,
            sabnzbd.cfg.log_backups())

        logformat = '%(asctime)s::%(levelname)s::[%(module)s:%(lineno)d] %(message)s'
        rollover_log.setFormatter(logging.Formatter(logformat))
        rollover_log.addFilter(FilterCP3())
        sabnzbd.LOGHANDLER = rollover_log
        logger.addHandler(rollover_log)
        logger.setLevel(LOGLEVELS[logging_level + 1])

    except IOError:
        print "Error:"
        print "Can't write to logfile"
        exit_sab(2)

    if fork:
        try:
            x = sys.stderr.fileno
            x = sys.stdout.fileno
            ol_path = os.path.join(logdir, DEF_LOG_ERRFILE)
            out_log = file(ol_path, 'a+', 0)
            sys.stderr.flush()
            sys.stdout.flush()
            os.dup2(out_log.fileno(), sys.stderr.fileno())
            os.dup2(out_log.fileno(), sys.stdout.fileno())
        except AttributeError:
            pass

    else:
        try:
            x = sys.stderr.fileno
            x = sys.stdout.fileno

            if consoleLogging:
                console = logging.StreamHandler()
                console.addFilter(FilterCP3())
                console.setLevel(LOGLEVELS[logging_level + 1])
                console.setFormatter(logging.Formatter(logformat))
                logger.addHandler(console)
            if noConsoleLoggingOSX:
                logging.info('Console logging for OSX App disabled')
                so = file('/dev/null', 'a+')
                os.dup2(so.fileno(), sys.stdout.fileno())
                os.dup2(so.fileno(), sys.stderr.fileno())
        except AttributeError:
            pass

    logging.info('--------------------------------')
    logging.info('%s-%s (rev=%s)', sabnzbd.MY_NAME, sabnzbd.__version__, sabnzbd.__baseline__)
    logging.info('Full executable path = %s', sabnzbd.MY_FULLNAME)
    if sabnzbd.WIN32:
        suffix = ''
        if vista_plus:
            suffix = ' (=Vista+)'
        if vista64:
            suffix = ' (=Vista+ x64)'
        try:
            logging.info('Platform=%s%s Class=%s', platform.platform(), suffix, os.name)
        except:
            logging.info('Platform=%s <unknown> Class=%s', suffix, os.name)
    else:
        logging.info('Platform = %s', os.name)
    logging.info('Python-version = %s', sys.version)
    logging.info('Arguments = %s', sabnzbd.CMDLINE)
    try:
        logging.info('Preferred encoding = %s', locale.getpreferredencoding())
    except:
        logging.info('Preferred encoding = ERROR')


    if sabnzbd.cfg.log_level() > 1:
        from sabnzbd.getipaddress import localipv4, publicipv4, ipv6

        mylocalipv4 = localipv4()
        if mylocalipv4:
            logging.debug('My local IPv4 address = %s', mylocalipv4)
        else:
            logging.debug('Could not determine my local IPv4 address')

        mypublicipv4 = publicipv4()
        if mypublicipv4:
            logging.debug('My public IPv4 address = %s', mypublicipv4)
        else:
            logging.debug('Could not determine my public IPv4 address')

        myipv6 = ipv6()
        if myipv6:
            logging.debug('My IPv6 address = %s', myipv6)
        else:
            logging.debug('Could not determine my IPv6 address')

        # Measure and log system performance measured by pystone and - if possible - CPU model
        from sabnzbd.utils.getperformance import getpystone, getcpu
        pystoneperf = getpystone()
        if pystoneperf:
            logging.debug('CPU Pystone available performance is %s', pystoneperf)
        else:
            logging.debug('CPU Pystone available performance could not be calculated')
        cpumodel = getcpu()  # Linux only
        if cpumodel:
            logging.debug('CPU model name is %s', cpumodel)

    # OSX 10.5 I/O priority setting
    if sabnzbd.DARWIN:
        logging.info('[osx] IO priority setting')
        try:
            from ctypes import cdll
            libc = cdll.LoadLibrary('/usr/lib/libc.dylib')
            boolSetResult = libc.setiopolicy_np(0, 1, 3)  # @UnusedVariable
            logging.info('[osx] IO priority set to throttle for process scope')
        except:
            logging.info('[osx] IO priority setting not supported')

    logging.info('Read INI file %s', inifile)

    if autobrowser is not None:
        sabnzbd.cfg.autobrowser.set(autobrowser)
    else:
        autobrowser = sabnzbd.cfg.autobrowser()

    if not sabnzbd.WIN_SERVICE and not getattr(sys, 'frozen', None) == 'macosx_app':
        signal.signal(signal.SIGINT, sabnzbd.sig_handler)
        signal.signal(signal.SIGTERM, sabnzbd.sig_handler)

    init_ok = sabnzbd.initialize(pause, clean_up, evalSched=True, repair=repair)

    if not init_ok:
        logging.error(T('Initializing %s-%s failed, aborting'),
                      sabnzbd.MY_NAME, sabnzbd.__version__)
        exit_sab(2)

    os.chdir(sabnzbd.DIR_PROG)

    web_dir = Web_Template(sabnzbd.cfg.web_dir, DEF_STDINTF, fix_webname(web_dir))
    web_dir2 = Web_Template(sabnzbd.cfg.web_dir2, '', fix_webname(web_dir2))
    web_dirc = Web_Template(None, DEF_STDCONFIG, '')

    wizard_dir = os.path.join(sabnzbd.DIR_INTERFACES, 'wizard')
    # sabnzbd.lang.install_language(os.path.join(wizard_dir, DEF_INT_LANGUAGE), sabnzbd.cfg.language(), 'wizard')

    sabnzbd.WEB_DIR = web_dir
    sabnzbd.WEB_DIR2 = web_dir2
    sabnzbd.WEB_DIRC = web_dirc
    sabnzbd.WIZARD_DIR = wizard_dir

    sabnzbd.WEB_COLOR = CheckColor(sabnzbd.cfg.web_color(), web_dir)
    sabnzbd.cfg.web_color.set(sabnzbd.WEB_COLOR)
    sabnzbd.WEB_COLOR2 = CheckColor(sabnzbd.cfg.web_color2(), web_dir2)
    sabnzbd.cfg.web_color2.set(sabnzbd.WEB_COLOR2)

    if fork and not sabnzbd.WIN32:
        daemonize()

    # Save the INI file
    config.save_config(force=True)

    if sabnzbd.cfg.win_menu() and not sabnzbd.DAEMON:
        if sabnzbd.WIN32:
            import sabnzbd.sabtray
            sabnzbd.WINTRAY = sabnzbd.sabtray.SABTrayThread()
        elif sabnzbd.LINUX_POWER and os.environ.get('DISPLAY'):
            try:
                import gtk
                import sabnzbd.sabtraylinux
                sabnzbd.LINUXTRAY = sabnzbd.sabtraylinux.StatusIcon()
            except:
                logging.info("pygtk2 not found. No SysTray.")

    # Find external programs
    sabnzbd.newsunpack.find_programs(sabnzbd.DIR_PROG)

    print_modules()

    import sabnzbd.utils.sslinfo
    logging.info("SSL version %s", sabnzbd.utils.sslinfo.ssl_version())
    logging.info("pyOpenSSL version %s", sabnzbd.utils.sslinfo.pyopenssl_version())
    logging.info("SSL potentially supported protocols %s", str(sabnzbd.utils.sslinfo.ssl_potential()))
    logging.info("SSL actually supported protocols %s", str(sabnzbd.utils.sslinfo.ssl_protocols()))

    cherrylogtoscreen = False
    sabnzbd.WEBLOGFILE = None

    if cherrypylogging:
        if logdir:
            sabnzbd.WEBLOGFILE = os.path.join(logdir, DEF_LOG_CHERRY)
        # Define our custom logger for cherrypy errors
        cherrypy_logging(sabnzbd.WEBLOGFILE, log_handler)
        if not fork:
            try:
                x = sys.stderr.fileno
                x = sys.stdout.fileno
                if cherrypylogging == 1:
                    cherrylogtoscreen = True
            except:
                pass

    https_cert = sabnzbd.cfg.https_cert.get_path()
    https_key = sabnzbd.cfg.https_key.get_path()
    https_chain = sabnzbd.cfg.https_chain.get_path()
    if not (sabnzbd.cfg.https_chain() and os.path.exists(https_chain)):
        https_chain = None

    if enable_https:
        # If either the HTTPS certificate or key do not exist, make some self-signed ones.
        if not (https_cert and os.path.exists(https_cert)) or not (https_key and os.path.exists(https_key)):
            create_https_certificates(https_cert, https_key)

        if not (os.path.exists(https_cert) and os.path.exists(https_key)):
            logging.warning(T('Disabled HTTPS because of missing CERT and KEY files'))
            enable_https = False

    # Determine if this system has multiple definitions for 'localhost'
    hosts = all_localhosts()
    multilocal = len(hosts) > 1 and cherryhost in ('localhost', '0.0.0.0')

    # For 0.0.0.0 CherryPy will always pick IPv4, so make sure the secondary localhost is IPv6
    if multilocal and cherryhost == '0.0.0.0' and hosts[1] == '127.0.0.1':
        hosts[1] = '::1'

    # The Windows binary requires numeric localhost as primary address
    if multilocal and cherryhost == 'localhost':
        cherryhost = hosts[0]

    if enable_https:
        if https_port:
            # Extra HTTP port for primary localhost
            attach_server(cherryhost, cherryport)
            if multilocal:
                # Extra HTTP port for secondary localhost
                attach_server(hosts[1], cherryport)
                # Extra HTTPS port for secondary localhost
                attach_server(hosts[1], https_port, https_cert, https_key, https_chain)
            cherryport = https_port
        elif multilocal:
            # Extra HTTPS port for secondary localhost
            attach_server(hosts[1], cherryport, https_cert, https_key)

        cherrypy.config.update({'server.ssl_certificate': https_cert,
                                'server.ssl_private_key': https_key,
                                'server.ssl_certificate_chain': https_chain})
    elif multilocal:
        # Extra HTTP port for secondary localhost
        attach_server(hosts[1], cherryport)

    if no_login:
        sabnzbd.cfg.username.set('')
        sabnzbd.cfg.password.set('')

    # Fix leakage in memory-based CherryPy session support by using file-based.
    # However, we don't really need session support.
    if force_sessions:
        sessions = sabnzbd.misc.create_real_path('sessions', sabnzbd.cfg.admin_dir.get_path(), 'sessions')[1]
        sabnzbd.misc.remove_all(sessions, 'session-*.lock', keep_folder=True)
    else:
        sessions = None

    mime_gzip = ('text/*',
                 'application/javascript',
                 'application/x-javascript',
                 'application/json',
                 'application/xml',
                 'application/vnd.ms-fontobject',
                 'application/font*',
                 'image/svg+xml'
                 )
    cherrypy.config.update({'server.environment': 'production',
                            'server.socket_host': cherryhost,
                            'server.socket_port': cherryport,
                            'log.screen': cherrylogtoscreen,
                            'engine.autoreload.frequency': 100,
                            'engine.autoreload.on': False,
                            'engine.reexec_retry': 100,
                            'tools.encode.on': True,
                            'tools.gzip.on': True,
                            'tools.gzip.mime_types': mime_gzip,
                            'tools.sessions.on': bool(sessions),
                            'tools.sessions.storage_type': 'file',
                            'tools.sessions.storage_path': sessions,
                            'tools.sessions.timeout': 60,
                            'request.show_tracebacks': True,
                            'checker.check_localhost': bool(consoleLogging),
                            'error_page.401': sabnzbd.panic.error_page_401,
                            'error_page.404': sabnzbd.panic.error_page_404
                            })

    forced_mime_types = {'css': 'text/css', 'js': 'application/javascript'}
    static = {'tools.staticdir.on': True, 'tools.staticdir.dir': os.path.join(web_dir, 'static'), 'tools.staticdir.content_types': forced_mime_types}
    staticcfg = {'tools.staticdir.on': True, 'tools.staticdir.dir': os.path.join(web_dirc, 'staticcfg'), 'tools.staticdir.content_types': forced_mime_types}
    wizard_static = {'tools.staticdir.on': True, 'tools.staticdir.dir': os.path.join(wizard_dir, 'static'), 'tools.staticdir.content_types': forced_mime_types}

    appconfig = {'/sabnzbd/api': {'tools.basic_auth.on': False},
                 '/api': {'tools.basic_auth.on': False},
                 '/m/api': {'tools.basic_auth.on': False},
                 '/rss': {'tools.basic_auth.on': False},
                 '/sabnzbd/rss': {'tools.basic_auth.on': False},
                 '/m/rss': {'tools.basic_auth.on': False},
                 '/sabnzbd/shutdown': {'streamResponse': True},
                 '/sabnzbd/static': static,
                 '/static': static,
                 '/sabnzbd/wizard/static': wizard_static,
                 '/wizard/static': wizard_static,
                 '/favicon.ico': {'tools.staticfile.on': True, 'tools.staticfile.filename': os.path.join(web_dirc, 'staticcfg', 'ico', 'favicon.ico')},
                 '/sabnzbd/staticcfg': staticcfg,
                 '/staticcfg': staticcfg
                 }

    if web_dir2:
        static2 = {'tools.staticdir.on': True, 'tools.staticdir.dir': os.path.join(web_dir2, 'static'), 'tools.staticdir.content_types': forced_mime_types}
        appconfig['/sabnzbd/m/api'] = {'tools.basic_auth.on': False}
        appconfig['/sabnzbd/m/rss'] = {'tools.basic_auth.on': False}
        appconfig['/sabnzbd/m/shutdown'] = {'streamResponse': True}
        appconfig['/sabnzbd/m/static'] = static2
        appconfig['/m/static'] = static2
        appconfig['/sabnzbd/m/wizard/static'] = wizard_static
        appconfig['/m/wizard/static'] = wizard_static
        appconfig['/sabnzbd/m/staticcfg'] = staticcfg
        appconfig['/m/staticcfg'] = staticcfg

    login_page = sabnzbd.interface.MainPage(web_dir, '/', web_dir2, '/m/', web_dirc, first=2)
    cherrypy.tree.mount(login_page, '/', config=appconfig)

    # Set authentication for CherryPy
    sabnzbd.interface.set_auth(cherrypy.config)

    logging.info('Starting web-interface on %s:%s', cherryhost, cherryport)

    sabnzbd.cfg.log_level.callback(guard_loglevel)

    try:
        # Use internal cherrypy check first to prevent ugly tracebacks
        cherrypy.process.servers.check_port(browserhost, cherryport)
        cherrypy.engine.start()
    except IOError, error:
        if str(error) == 'Port not bound.':
            if not force_web:
                panic_fwall(vista_plus)
                sabnzbd.halt()
                exit_sab(2)
        else:
            logging.error(T('Failed to start web-interface: '), exc_info=True)
            Bail_Out(browserhost, cherryport, str(error))
    except socket.error, error:
        logging.error(T('Failed to start web-interface: '), exc_info=True)
        Bail_Out(browserhost, cherryport)
    except:
        logging.error(T('Failed to start web-interface: '), exc_info=True)
        Bail_Out(browserhost, cherryport)

    # Wait for server to become ready
    cherrypy.engine.wait(cherrypy.process.wspbus.states.STARTED)
    sabnzbd.zconfig.set_bonjour(cherryhost, cherryport)

    if enable_https:
        browser_url = "https://%s:%s/sabnzbd" % (browserhost, cherryport)
    else:
        browser_url = "http://%s:%s/sabnzbd" % (browserhost, cherryport)
    sabnzbd.BROWSER_URL = browser_url

    if hasattr(cherrypy.wsgiserver, 'redirect_url'):
        cherrypy.wsgiserver.redirect_url('https://%%s:%s/sabnzbd' % cherryport)

    if not autorestarted:
        launch_a_browser(browser_url)
        if sabnzbd.FOUNDATION:
            import sabnzbd.osxmenu
            sabnzbd.osxmenu.notify("SAB_Launched", None)
        notifier.send_notification('SABnzbd%s' % notifier.hostname(),
                                  T('SABnzbd %s started') % sabnzbd.__version__, 'startup')
        # Now's the time to check for a new version
        check_latest_version()
    autorestarted = False

    mail = None
    if sabnzbd.WIN32:
        if enable_https:
            mode = 's'
        else:
            mode = ''
        api_url = 'http%s://%s:%s/sabnzbd/api?apikey=%s' % (mode, browserhost, cherryport, sabnzbd.cfg.api_key())

        if sabnzbd.WIN_SERVICE:
            mail = MailSlot()
            if mail.connect():
                logging.info('Connected to the SABHelper service')
                mail.send('api %s' % api_url)
            else:
                logging.error(T('Cannot reach the SABHelper service'))
                mail = None
        else:
            # Write URL directly to registry
            set_connection_info(api_url)

    if pid_path or pid_file:
        sabnzbd.pid_file(pid_path, pid_file, cherryport)

    # Start all SABnzbd tasks
    logging.info('Starting %s-%s', sabnzbd.MY_NAME, sabnzbd.__version__)
    try:
        sabnzbd.start()
    except:
        logging.exception("Failed to start %s-%s", sabnzbd.MY_NAME, sabnzbd.__version__)
        sabnzbd.halt()

    # Upload any nzb/zip/rar/nzb.gz/nzb.bz2 files from file association
    if upload_nzbs:
        from sabnzbd.utils.upload import add_local
        for f in upload_nzbs:
            add_local(f)

    # Have to keep this running, otherwise logging will terminate
    timer = timer5 = 0
    while not sabnzbd.SABSTOP:
        if sabnzbd.LAST_WARNING:
            msg = sabnzbd.LAST_WARNING
            sabnzbd.LAST_WARNING = None
            sabnzbd.notifier.send_notification(T('Warning'), msg, 'warning')
        if sabnzbd.LAST_ERROR:
            msg = sabnzbd.LAST_ERROR
            sabnzbd.LAST_ERROR = None
            sabnzbd.notifier.send_notification(T('Error'), msg, 'error')

        if sabnzbd.WIN_SERVICE:
            rc = win32event.WaitForMultipleObjects((sabnzbd.WIN_SERVICE.hWaitStop,
                                                    sabnzbd.WIN_SERVICE.overlapped.hEvent), 0, 3000)
            if rc == win32event.WAIT_OBJECT_0:
                if mail:
                    mail.send('stop')
                sabnzbd.save_state()
                logging.info('Leaving SABnzbd')
                sabnzbd.SABSTOP = True
                return
        else:
            time.sleep(3)

        # Check for loglevel changes
        if LOG_FLAG:
            LOG_FLAG = False
            level = LOGLEVELS[sabnzbd.cfg.log_level() + 1]
            logger.setLevel(level)
            if consoleLogging:
                console.setLevel(level)

        # 30 sec polling tasks
        if timer > 9:
            timer = 0
            # Keep OS awake (if needed)
            sabnzbd.keep_awake()
            # Restart scheduler (if needed)
            scheduler.restart()
            # Save config (if needed)
            config.save_config()
            # Check the threads
            if not sabnzbd.check_all_tasks():
                autorestarted = True
                cherrypy.engine.execv = True
            # Notify guardian
            if sabnzbd.WIN_SERVICE and mail:
                mail.send('active')

            if timer5 > 9:
                # 5 minute polling tasks
                timer5 = 0
                if sabnzbd.cfg.web_watchdog() and not is_sabnzbd_running('%s/api?tickleme=1' % sabnzbd.BROWSER_URL, 120):
                    autorestarted = True
                    cherrypy.engine.execv = True
            else:
                timer5 += 1

        else:
            timer += 1

        # 3 sec polling tasks
        # Check for auto-restart request
        if cherrypy.engine.execv:
            if sabnzbd.SCHED_RESTART:
                scheduler.abort()
                sabnzbd.halt()
            else:
                scheduler.stop()
                sabnzbd.halt()
                cherrypy.engine.exit()
            sabnzbd.SABSTOP = True
            if sabnzbd.downloader.Downloader.do.paused:
                re_argv.append('-p')
            if autorestarted:
                re_argv.append('--autorestarted')
            sys.argv = re_argv
            os.chdir(org_dir)
            if sabnzbd.DARWIN:
<<<<<<< HEAD
                # TODO: when executing from sources on osx, after a restart, process is detached from console
=======
                # When executing from sources on osx, after a restart, process is detached from console
>>>>>>> 8abcf085
                # If OSX frozen restart of app instead of embedded python
                if getattr(sys, 'frozen', None) == 'macosx_app':
                    # [[NSProcessInfo processInfo] processIdentifier]]
                    # logging.info("%s" % (NSProcessInfo.processInfo().processIdentifier()))
                    my_pid = os.getpid()
                    my_name = sabnzbd.MY_FULLNAME.replace('/Contents/MacOS/SABnzbd', '')
                    my_args = ' '.join(sys.argv[1:])
                    cmd = 'kill -9 %s && open "%s" --args %s' % (my_pid, my_name, my_args)
                    logging.info('Launching: ', cmd)
                    os.system(cmd)
                else:
                    args = sys.argv[:]
                    args.insert(0, sys.executable)
                    pid = os.fork()
                    if pid == 0:
                        os.execv(sys.executable, args)
            elif sabnzbd.WIN_SERVICE and mail:
                logging.info('Asking the SABHelper service for a restart')
                mail.send('restart')
                mail.disconnect()
                return
            else:
                cherrypy.engine._do_execv()

    config.save_config()

    if sabnzbd.WINTRAY:
        sabnzbd.WINTRAY.terminate = True

    if sabnzbd.WIN_SERVICE and mail:
        mail.send('stop')
    if sabnzbd.WIN32:
        del_connection_info()
    if sabnzbd.FOUNDATION:
        sabnzbd.osxmenu.notify("SAB_Shutdown", None)
    logging.info('Leaving SABnzbd')
    sys.stderr.flush()
    sys.stdout.flush()
    sabnzbd.pid_file()
    if getattr(sys, 'frozen', None) == 'macosx_app':
        try:
            AppHelper.stopEventLoop()
        except:
            # Failing AppHelper libary!
            os._exit(0)
    else:
        notifier.send_notification('SABnzbd', T('SABnzbd shutdown finished'), 'startup')
        os._exit(0)


##############################################################################
# Windows Service Support
##############################################################################


if sabnzbd.WIN32:
    import servicemanager

    class SABnzbd(win32serviceutil.ServiceFramework):
        """ Win32 Service Handler """

        _svc_name_ = 'SABnzbd'
        _svc_display_name_ = 'SABnzbd Binary Newsreader'
        _svc_deps_ = ["EventLog", "Tcpip", "SABHelper"]
        _svc_description_ = 'Automated downloading from Usenet. ' \
                          'Set to "automatic" to start the service at system startup. ' \
                          'You may need to login with a real user account when you need ' \
                          'access to network shares.'

        def __init__(self, args):
            win32serviceutil.ServiceFramework.__init__(self, args)

            self.hWaitStop = win32event.CreateEvent(None, 0, 0, None)
            self.overlapped = pywintypes.OVERLAPPED()  # @UndefinedVariable
            self.overlapped.hEvent = win32event.CreateEvent(None, 0, 0, None)
            sabnzbd.WIN_SERVICE = self

        def SvcDoRun(self):
            msg = 'SABnzbd-service %s' % sabnzbd.__version__
            self.Logger(servicemanager.PYS_SERVICE_STARTED, msg + ' has started')
            sys.argv = get_serv_parms(self._svc_name_)
            main()
            self.Logger(servicemanager.PYS_SERVICE_STOPPED, msg + ' has stopped')

        def SvcStop(self):
            self.ReportServiceStatus(win32service.SERVICE_STOP_PENDING)
            win32event.SetEvent(self.hWaitStop)

        def Logger(self, state, msg):
            win32evtlogutil.ReportEvent(self._svc_display_name_,
                                        state, 0,
                                        servicemanager.EVENTLOG_INFORMATION_TYPE,
                                        (self._svc_name_, unicoder(msg)))

        def ErrLogger(self, msg, text):
            win32evtlogutil.ReportEvent(self._svc_display_name_,
                                        servicemanager.PYS_SERVICE_STOPPED, 0,
                                        servicemanager.EVENTLOG_ERROR_TYPE,
                                        (self._svc_name_, unicoder(msg)),
                                        unicoder(text))


def prep_service_parms(args):
    """ Prepare parameter list for service """

    # Must store our original path, because the Python Service launcher
    # won't give it to us.
    serv = [os.path.normpath(os.path.abspath(sys.argv[0]))]

    # Convert the tuples to list
    for arg in args:
        serv.append(arg[0])
        if arg[1]:
            serv.append(arg[1])

    # Make sure we run in daemon mode
    serv.append('-d')
    return serv


SERVICE_MSG = """
You may need to set additional Service parameters.
Run services.msc from a command prompt.

Don't forget to install the Service SABnzbd-helper.exe too!
"""


def HandleCommandLine(allow_service=True):
    """ Handle command line for a Windows Service
        Prescribed name that will be called by Py2Exe.
        You MUST set 'cmdline_style':'custom' in the package.py!
        Returns True when any service commands were detected.
    """
    service, sab_opts, serv_opts, _upload_nzbs = commandline_handler()
    if service and not allow_service:
        # The other frozen apps don't support Services
        print "For service support, use SABnzbd-service.exe"
        return True
    elif service:
        if service in ('install', 'update'):
            # In this case check for required parameters
            path = get_f_option(sab_opts)
            if not path:
                print 'The -f <path> parameter is required.\n' \
                      'Use: -f <path> %s' % service
                return True

            # First run the service installed, because this will
            # set the service key in the Registry
            win32serviceutil.HandleCommandLine(SABnzbd, argv=serv_opts)

            # Add our own parameter to the Registry
            sab_opts = prep_service_parms(sab_opts)
            if set_serv_parms(SABnzbd._svc_name_, sab_opts):
                print SERVICE_MSG
            else:
                print 'Cannot set required Registry info.'
        else:
            # Other service commands need no manipulation
            win32serviceutil.HandleCommandLine(SABnzbd)
    return bool(service)


##############################################################################
# Platform specific startup code
##############################################################################


if __name__ == '__main__':

    args = []
    for txt in sys.argv:
        if ' ' in txt:
            txt = '"%s"' % unicoder(txt)
        else:
            txt = unicoder(txt)
        args.append(txt)
    sabnzbd.CMDLINE = ' '.join(args)

    if sabnzbd.WIN32:
        if not HandleCommandLine(allow_service=not hasattr(sys, "frozen")):
            main()

    elif getattr(sys, 'frozen', None) == 'macosx_app':
        # OSX binary

        try:
            from PyObjCTools import AppHelper
            from sabnzbd.osxmenu import SABnzbdDelegate

            class startApp(Thread):

                def __init__(self):
                    logging.info('[osx] sabApp Starting - starting main thread')
                    Thread.__init__(self)

                def run(self):
                    main()
                    logging.info('[osx] sabApp Stopping - main thread quit ')
                    AppHelper.stopEventLoop()

                def stop(self):
                    logging.info('[osx] sabApp Quit - stopping main thread ')
                    sabnzbd.halt()
                    cherrypy.engine.exit()
                    sabnzbd.SABSTOP = True
                    logging.info('[osx] sabApp Quit - main thread stopped')

            sabApp = startApp()
            sabApp.start()
            AppHelper.runEventLoop()

        except:
            main()

    else:
        main()<|MERGE_RESOLUTION|>--- conflicted
+++ resolved
@@ -988,11 +988,7 @@
             osx_console = True
         elif opt in ('--ipv6_hosting',):
             ipv6_hosting = arg
-<<<<<<< HEAD
-            
-=======
-
->>>>>>> 8abcf085
+
     sabnzbd.MY_FULLNAME = os.path.normpath(os.path.abspath(sabnzbd.MY_FULLNAME))
     sabnzbd.MY_NAME = os.path.basename(sabnzbd.MY_FULLNAME)
     sabnzbd.DIR_PROG = os.path.dirname(sabnzbd.MY_FULLNAME)
@@ -1673,11 +1669,7 @@
             sys.argv = re_argv
             os.chdir(org_dir)
             if sabnzbd.DARWIN:
-<<<<<<< HEAD
-                # TODO: when executing from sources on osx, after a restart, process is detached from console
-=======
                 # When executing from sources on osx, after a restart, process is detached from console
->>>>>>> 8abcf085
                 # If OSX frozen restart of app instead of embedded python
                 if getattr(sys, 'frozen', None) == 'macosx_app':
                     # [[NSProcessInfo processInfo] processIdentifier]]
