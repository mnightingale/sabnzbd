#!/usr/bin/python3 -OO
# Copyright 2007-2022 The SABnzbd-Team <team@sabnzbd.org>
#
# This program is free software; you can redistribute it and/or
# modify it under the terms of the GNU General Public License
# as published by the Free Software Foundation; either version 2
# of the License, or (at your option) any later version.
#
# This program is distributed in the hope that it will be useful,
# but WITHOUT ANY WARRANTY; without even the implied warranty of
# MERCHANTABILITY or FITNESS FOR A PARTICULAR PURPOSE.  See the
# GNU General Public License for more details.
#
# You should have received a copy of the GNU General Public License
# along with this program; if not, write to the Free Software
# Foundation, Inc., 51 Franklin Street, Fifth Floor, Boston, MA  02110-1301, USA.

import sys

if sys.hexversion < 0x03070000:
    print("Sorry, requires Python 3.7 or above")
    print("You can read more at: https://sabnzbd.org/wiki/installation/install-off-modules")
    sys.exit(1)

import os
import logging
import logging.handlers
import importlib.util
import traceback
import getopt
import signal
import socket
import platform
import subprocess
import multiprocessing
import ssl
import time
import re
import gc
from typing import List, Dict, Any

try:
    import Cheetah
    import feedparser
    import configobj
    import cherrypy
    import portend
    import cryptography
    import chardet
    import guessit
    import puremagic
<<<<<<< HEAD
=======
    import socks
>>>>>>> e586ead0
except ImportError as e:
    print("Not all required Python modules are available, please check requirements.txt")
    print("Missing module:", e.name)
    print("You can read more at: https://sabnzbd.org/wiki/installation/install-off-modules")
    print("If you still experience problems, remove all .pyc files in this folder and subfolders")
    sys.exit(1)

import sabnzbd
import sabnzbd.lang
import sabnzbd.interface
from sabnzbd.constants import (
    DEF_TIMEOUT,
    DEF_LOG_ERRFILE,
    DEF_MAIN_TMPL,
    DEF_STDINTF,
    DEF_WORKDIR,
    DEF_INTERFACES,
    DEF_LANGUAGE,
    VALID_NZB_FILES,
    VALID_ARCHIVES,
    DEF_INI_FILE,
    MAX_WARNINGS,
    RSS_FILE_NAME,
    DEF_LOG_FILE,
    DEF_STDCONFIG,
    DEF_LOG_CHERRY,
)
import sabnzbd.newsunpack
from sabnzbd.misc import (
    check_latest_version,
    exit_sab,
    split_host,
    create_https_certificates,
    ip_extract,
    set_serv_parms,
    get_serv_parms,
    get_from_url,
    upload_file_to_sabnzbd,
    is_localhost,
    is_lan_addr,
    ip_in_subnet,
    helpful_warning,
    set_https_verification,
)
from sabnzbd.filesystem import get_ext, real_path, long_path, globber_full, remove_file
from sabnzbd.panic import panic_tmpl, panic_port, panic_host, panic, launch_a_browser
import sabnzbd.config as config
import sabnzbd.cfg
import sabnzbd.notifier as notifier
import sabnzbd.zconfig
from sabnzbd.getipaddress import localipv4, publicipv4, ipv6
from sabnzbd.utils.getperformance import getpystone, getcpu
import sabnzbd.utils.ssdp as ssdp

try:
    import win32api
    import win32serviceutil
    import win32evtlogutil
    import win32event
    import win32service
    import win32ts
    import servicemanager
    from win32com.shell import shell, shellcon

    from sabnzbd.utils.apireg import get_connection_info, set_connection_info
    import sabnzbd.sabtray

    win32api.SetConsoleCtrlHandler(sabnzbd.sig_handler, True)
except ImportError:
    if sabnzbd.WIN32:
        print("Sorry, requires Python module PyWin32.")
        sys.exit(1)

# Global for this module, signaling loglevel change
LOG_FLAG = False


def guard_loglevel():
    """Callback function for guarding loglevel"""
    global LOG_FLAG
    LOG_FLAG = True


class GUIHandler(logging.Handler):
    """Logging handler collects the last warnings/errors/exceptions
    to be displayed in the web-gui
    """

    def __init__(self, size):
        """Initializes the handler"""
        logging.Handler.__init__(self)
        self._size: int = size
        self.store: List[Dict[str, Any]] = []

    def emit(self, record: logging.LogRecord):
        """Emit a record by adding it to our private queue"""
        # If % is part of the msg, this could fail
        try:
            parsed_msg = record.msg % record.args
        except TypeError:
            parsed_msg = record.msg + str(record.args)

        warning = {
            "type": record.levelname,
            "text": parsed_msg,
            "time": int(time.time()),
            "origin": "%s%d" % (record.filename, record.lineno),
        }

        # Append traceback, if available
        if record.exc_info:
            warning["text"] = "%s\n%s" % (warning["text"], traceback.format_exc())

        # Do not notify the same notification within 1 minute from the same source
        # This prevents endless looping if the notification service itself throws an error/warning
        # We don't check based on message content, because if it includes a timestamp it's not unique
        if not any(
            stored_warning["origin"] == warning["origin"] and stored_warning["time"] + DEF_TIMEOUT > time.time()
            for stored_warning in self.store
        ):
            if record.levelno == logging.WARNING:
                sabnzbd.notifier.send_notification(T("Warning"), parsed_msg, "warning")
            else:
                sabnzbd.notifier.send_notification(T("Error"), parsed_msg, "error")

        # Loose the oldest record
        if len(self.store) >= self._size:
            self.store.pop(0)
        self.store.append(warning)

    def clear(self):
        self.store = []

    def count(self):
        return len(self.store)

    def content(self):
        """Return an array with last records"""
        return self.store


def print_help():
    print()
    print(("Usage: %s [-f <configfile>] <other options>" % sabnzbd.MY_NAME))
    print()
    print("Options marked [*] are stored in the config file")
    print()
    print("Options:")
    print("  -f  --config-file <ini>     Location of config file")
    print("  -s  --server <srv:port>     Listen on server:port [*]")
    print("  -t  --templates <templ>     Template directory [*]")
    print()
    print("  -l  --logging <-1..2>       Set logging level (-1=off, 0=least,2= most) [*]")
    print("  -w  --weblogging            Enable cherrypy access logging")
    print()
    print("  -b  --browser <0..1>        Auto browser launch (0= off, 1= on) [*]")
    if sabnzbd.WIN32:
        print("  -d  --daemon                Use when run as a service")
    else:
        print("  -d  --daemon                Fork daemon process")
        print("      --pid <path>            Create a PID file in the given folder (full path)")
        print("      --pidfile <path>        Create a PID file with the given name (full path)")
    print()
    print("  -h  --help                  Print this message")
    print("  -v  --version               Print version information")
    print("  -c  --clean                 Remove queue, cache and logs")
    print("  -p  --pause                 Start in paused mode")
    print("      --repair                Add orphaned jobs from the incomplete folder to the queue")
    print("      --repair-all            Try to reconstruct the queue from the incomplete folder")
    print("                              with full data reconstruction")
    print("      --https <port>          Port to use for HTTPS server")
    print("      --ipv6_hosting <0|1>    Listen on IPv6 address [::1] [*]")
    print("      --inet_exposure <0..5>  Set external internet access [*]")
    print("      --no-login              Start with username and password reset")
    print("      --log-all               Log all article handling (for developers)")
    print("      --disable-file-log      Logging is only written to console")
    print("      --console               Force logging to console")
    print("      --new                   Run a new instance of SABnzbd")
    print()
    print("NZB (or related) file:")
    print("  NZB or compressed NZB file, with extension .nzb, .zip, .rar, .7z, .gz, or .bz2")
    print()


def print_version():
    print(
        (
            """
%s-%s

Copyright (C) 2007-2022 The SABnzbd-Team <team@sabnzbd.org>
SABnzbd comes with ABSOLUTELY NO WARRANTY.
This is free software, and you are welcome to redistribute it
under certain conditions. It is licensed under the
GNU GENERAL PUBLIC LICENSE Version 2 or (at your option) any later version.

"""
            % (sabnzbd.MY_NAME, sabnzbd.__version__)
        )
    )


def daemonize():
    """Daemonize the process, based on various StackOverflow answers"""
    try:
        pid = os.fork()
        if pid > 0:
            sys.exit(0)
    except OSError:
        print("fork() failed")
        sys.exit(1)

    os.chdir(sabnzbd.DIR_PROG)
    os.setsid()
    # Make sure I can read my own files and shut out others
    prev = os.umask(0)
    os.umask(prev and int("077", 8))

    try:
        pid = os.fork()
        if pid > 0:
            sys.exit(0)
    except OSError:
        print("fork() failed")
        sys.exit(1)

    # Flush I/O buffers
    sys.stdout.flush()
    sys.stderr.flush()

    # Get log file  path and remove the log file if it got too large
    log_path = os.path.join(sabnzbd.cfg.log_dir.get_path(), DEF_LOG_ERRFILE)
    if os.path.exists(log_path) and os.path.getsize(log_path) > sabnzbd.cfg.log_size():
        remove_file(log_path)

    # Replace file descriptors for stdin, stdout, and stderr
    with open("/dev/null", "rb", 0) as f:
        os.dup2(f.fileno(), sys.stdin.fileno())
    with open(log_path, "ab", 0) as f:
        os.dup2(f.fileno(), sys.stdout.fileno())
    with open(log_path, "ab", 0) as f:
        os.dup2(f.fileno(), sys.stderr.fileno())


def abort_and_show_error(browserhost, cherryport, err=""):
    """Abort program because of CherryPy troubles"""
    logging.error(T("Failed to start web-interface") + " : " + str(err))
    if not sabnzbd.DAEMON:
        if "49" in err:
            panic_host(browserhost, cherryport)
        else:
            panic_port(browserhost, cherryport)
    sabnzbd.halt()
    exit_sab(2)


def identify_web_template(key, defweb, wdir):
    """Determine a correct web template set, return full template path"""
    if wdir is None:
        try:
            wdir = fix_webname(key())
        except:
            wdir = ""
    if not wdir:
        wdir = defweb
    if key:
        key.set(wdir)
    if not wdir:
        # No default value defined, accept empty path
        return ""

    full_dir = real_path(sabnzbd.DIR_INTERFACES, wdir)
    full_main = real_path(full_dir, DEF_MAIN_TMPL)

    if not os.path.exists(full_main):
        helpful_warning(T("Cannot find web template: %s, trying standard template"), full_main)
        full_dir = real_path(sabnzbd.DIR_INTERFACES, DEF_STDINTF)
        full_main = real_path(full_dir, DEF_MAIN_TMPL)
        if not os.path.exists(full_main):
            logging.exception("Cannot find standard template: %s", full_dir)
            panic_tmpl(full_dir)
            exit_sab(1)

    logging.info("Template location for %s is %s", defweb, full_dir)
    return real_path(full_dir, "templates")


def check_template_scheme(color, web_dir):
    """Check existence of color-scheme"""
    if color and os.path.exists(os.path.join(web_dir, "static", "stylesheets", "colorschemes", color + ".css")):
        return color
    elif color and os.path.exists(os.path.join(web_dir, "static", "stylesheets", "colorschemes", color)):
        return color
    else:
        return ""


def fix_webname(name):
    if name:
        xname = name.title()
    else:
        xname = ""
    if xname in ("Default",):
        return "Glitter"
    elif xname in ("Glitter",):
        return xname
    elif xname in ("Wizard",):
        return name.lower()
    elif xname in ("Config",):
        return "Glitter"
    else:
        return name


def get_user_profile_paths():
    """Get the default data locations on Windows"""
    if sabnzbd.DAEMON:
        # In daemon mode, do not try to access the user profile
        # just assume that everything defaults to the program dir
        sabnzbd.DIR_LCLDATA = sabnzbd.DIR_PROG
        sabnzbd.DIR_HOME = sabnzbd.DIR_PROG
        if sabnzbd.WIN32:
            # Ignore Win32 "logoff" signal
            # This should work, but it doesn't
            # Instead the signal_handler will ignore the "logoff" signal
            # signal.signal(5, signal.SIG_IGN)
            pass
        return
    elif sabnzbd.WIN32:
        try:
            path = shell.SHGetFolderPath(0, shellcon.CSIDL_LOCAL_APPDATA, None, 0)
            sabnzbd.DIR_LCLDATA = os.path.join(path, DEF_WORKDIR)
            sabnzbd.DIR_HOME = os.environ["USERPROFILE"]
        except:
            try:
                root = os.environ["AppData"]
                user = os.environ["USERPROFILE"]
                sabnzbd.DIR_LCLDATA = "%s\\%s" % (root.replace("\\Roaming", "\\Local"), DEF_WORKDIR)
                sabnzbd.DIR_HOME = user
            except:
                pass

        # Long-path everything
        sabnzbd.DIR_LCLDATA = long_path(sabnzbd.DIR_LCLDATA)
        sabnzbd.DIR_HOME = long_path(sabnzbd.DIR_HOME)
        return

    elif sabnzbd.DARWIN:
        home = os.environ.get("HOME")
        if home:
            sabnzbd.DIR_LCLDATA = "%s/Library/Application Support/SABnzbd" % home
            sabnzbd.DIR_HOME = home
            return
    else:
        # Unix/Linux
        home = os.environ.get("HOME")
        if home:
            sabnzbd.DIR_LCLDATA = "%s/.%s" % (home, DEF_WORKDIR)
            sabnzbd.DIR_HOME = home
            return

    # Nothing worked
    panic("Cannot access the user profile.", "Please start with sabnzbd.ini file in another location")
    exit_sab(2)


def print_modules():
    """Log all detected optional or external modules"""
    if sabnzbd.decoder.SABYENC_ENABLED:
        # Yes, we have SABYenc, and it's the correct version, so it's enabled
        logging.info("SABYenc module (v%s)... found!", sabnzbd.decoder.SABYENC_VERSION)
    else:
        # Something wrong with SABYenc, so let's determine and print what:
        if sabnzbd.decoder.SABYENC_VERSION:
            # We have a VERSION, thus a SABYenc module, but it's not the correct version
            logging.error(
                T("SABYenc disabled: no correct version found! (Found v%s, expecting v%s)"),
                sabnzbd.decoder.SABYENC_VERSION,
                sabnzbd.constants.SABYENC_VERSION_REQUIRED,
            )
        else:
            # No SABYenc module at all
            logging.error(
                T("SABYenc module... NOT found! Expecting v%s - https://sabnzbd.org/sabyenc"),
                sabnzbd.constants.SABYENC_VERSION_REQUIRED,
            )
        # Do not allow downloading
        sabnzbd.NO_DOWNLOADING = True

    logging.info("Cryptography module (v%s)... found!", cryptography.__version__)

    if sabnzbd.WIN32 and sabnzbd.newsunpack.MULTIPAR_COMMAND:
        logging.info("MultiPar binary... found (%s)", sabnzbd.newsunpack.MULTIPAR_COMMAND)
    elif sabnzbd.newsunpack.PAR2_COMMAND:
        logging.info("par2 binary... found (%s)", sabnzbd.newsunpack.PAR2_COMMAND)
    else:
        logging.error(T("par2 binary... NOT found!"))
        # Do not allow downloading
        sabnzbd.NO_DOWNLOADING = True

    if sabnzbd.newsunpack.RAR_COMMAND:
        logging.info("UNRAR binary... found (%s)", sabnzbd.newsunpack.RAR_COMMAND)

        # Report problematic unrar
        if sabnzbd.newsunpack.RAR_PROBLEM:
            have_str = "%.2f" % (float(sabnzbd.newsunpack.RAR_VERSION) / 100)
            want_str = "%.2f" % (float(sabnzbd.constants.REC_RAR_VERSION) / 100)
            helpful_warning(T("Your UNRAR version is %s, we recommend version %s or higher.<br />"), have_str, want_str)
        elif not (sabnzbd.WIN32 or sabnzbd.DARWIN):
            logging.info("UNRAR binary version %.2f", (float(sabnzbd.newsunpack.RAR_VERSION) / 100))
    else:
        logging.error(T("unrar binary... NOT found"))
        # Do not allow downloading
        sabnzbd.NO_DOWNLOADING = True

    # If available, we prefer 7zip over unzip
    if sabnzbd.newsunpack.SEVENZIP_COMMAND:
        logging.info("7za binary... found (%s)", sabnzbd.newsunpack.SEVENZIP_COMMAND)
        if not (sabnzbd.WIN32 or sabnzbd.DARWIN):
            logging.info("7za binary version %s", sabnzbd.newsunpack.SEVENZIP_VERSION)
    else:
        logging.info(T("7za binary... NOT found!"))

        if sabnzbd.newsunpack.ZIP_COMMAND:
            logging.info("unzip binary... found (%s)", sabnzbd.newsunpack.ZIP_COMMAND)
        else:
            logging.info(T("unzip binary... NOT found!"))

    if not sabnzbd.WIN32:
        if sabnzbd.newsunpack.NICE_COMMAND:
            logging.info("nice binary... found (%s)", sabnzbd.newsunpack.NICE_COMMAND)
        else:
            logging.info("nice binary... NOT found!")
        if sabnzbd.newsunpack.IONICE_COMMAND:
            logging.info("ionice binary... found (%s)", sabnzbd.newsunpack.IONICE_COMMAND)
        else:
            logging.info("ionice binary... NOT found!")

    # Show fatal warning
    if sabnzbd.NO_DOWNLOADING:
        logging.error(T("Essential modules are missing, downloading cannot start."))


def all_localhosts():
    """Return all unique values of localhost in order of preference"""
    ips = ["127.0.0.1"]
    try:
        # Check whether IPv6 is available and enabled
        info = socket.getaddrinfo("::1", None)
        af, socktype, proto, _canonname, _sa = info[0]
        s = socket.socket(af, socktype, proto)
        s.close()
    except socket.error:
        return ips
    try:
        info = socket.getaddrinfo("localhost", None)
    except socket.error:
        # localhost does not resolve
        return ips
    ips = []
    for item in info:
        item = item[4][0]
        # Avoid problems on strange Linux settings
        if not isinstance(item, str):
            continue
        # Only return IPv6 when enabled
        if item not in ips and ("::1" not in item or sabnzbd.cfg.ipv6_hosting()):
            ips.append(item)
    return ips


def check_resolve(host):
    """Return True if 'host' resolves"""
    try:
        socket.getaddrinfo(host, None)
    except socket.error:
        # Does not resolve
        return False
    return True


def get_webhost(cherryhost, cherryport, https_port):
    """Determine the webhost address and port,
    return (host, port, browserhost)
    """
    if cherryhost == "0.0.0.0" and not check_resolve("127.0.0.1"):
        cherryhost = ""
    elif cherryhost == "::" and not check_resolve("::1"):
        cherryhost = ""

    if cherryhost is None:
        cherryhost = sabnzbd.cfg.cherryhost()
    else:
        sabnzbd.cfg.cherryhost.set(cherryhost)

    # Get IP address, but discard APIPA/IPV6
    # If only APIPA's or IPV6 are found, fall back to localhost
    ipv4 = ipv6 = False
    localhost = hostip = "localhost"
    try:
        info = socket.getaddrinfo(socket.gethostname(), None)
    except socket.error:
        # Hostname does not resolve
        try:
            # Valid user defined name?
            info = socket.getaddrinfo(cherryhost, None)
        except socket.error:
            if not is_localhost(cherryhost):
                cherryhost = "0.0.0.0"
            try:
                info = socket.getaddrinfo(localhost, None)
            except socket.error:
                info = socket.getaddrinfo("127.0.0.1", None)
                localhost = "127.0.0.1"
    for item in info:
        ip = str(item[4][0])
        if ip.startswith("169.254."):
            pass  # Automatic Private IP Addressing (APIPA)
        elif ":" in ip:
            ipv6 = True
        elif "." in ip and not ipv4:
            ipv4 = True
            hostip = ip

    # A blank host will use the local ip address
    if cherryhost == "":
        if ipv6 and ipv4:
            # To protect Firefox users, use numeric IP
            cherryhost = hostip
            browserhost = hostip
        else:
            cherryhost = socket.gethostname()
            browserhost = cherryhost

    # 0.0.0.0 will listen on all ipv4 interfaces (no ipv6 addresses)
    elif cherryhost == "0.0.0.0":
        # Just take the gamble for this
        cherryhost = "0.0.0.0"
        browserhost = localhost

    # :: will listen on all ipv6 interfaces (no ipv4 addresses)
    elif cherryhost in ("::", "[::]"):
        cherryhost = cherryhost.strip("[").strip("]")
        # Assume '::1' == 'localhost'
        browserhost = localhost

    # IPV6 address
    elif "[" in cherryhost or ":" in cherryhost:
        browserhost = cherryhost

    # IPV6 numeric address
    elif cherryhost.replace(".", "").isdigit():
        # IPV4 numerical
        browserhost = cherryhost

    elif cherryhost == localhost:
        cherryhost = localhost
        browserhost = localhost

    else:
        # If on APIPA, use numerical IP, to help FireFoxers
        if ipv6 and ipv4:
            cherryhost = hostip
        browserhost = cherryhost

        # Some systems don't like brackets in numerical ipv6
        if sabnzbd.DARWIN:
            cherryhost = cherryhost.strip("[]")
        else:
            try:
                socket.getaddrinfo(cherryhost, None)
            except socket.error:
                cherryhost = cherryhost.strip("[]")

    if ipv6 and ipv4 and not is_localhost(browserhost):
        sabnzbd.AMBI_LOCALHOST = True
        logging.info("IPV6 has priority on this system, potential Firefox issue")

    if ipv6 and ipv4 and cherryhost == "" and sabnzbd.WIN32:
        helpful_warning(T("Please be aware the 0.0.0.0 hostname will need an IPv6 address for external access"))

    if cherryhost == "localhost" and not sabnzbd.WIN32 and not sabnzbd.DARWIN:
        # On the Ubuntu family, localhost leads to problems for CherryPy
        ips = ip_extract()
        if "127.0.0.1" in ips and "::1" in ips:
            cherryhost = "127.0.0.1"
            if ips[0] != "127.0.0.1":
                browserhost = "127.0.0.1"

    # This is to please Chrome on macOS
    if cherryhost == "localhost" and sabnzbd.DARWIN:
        cherryhost = "127.0.0.1"
        browserhost = "localhost"

    if cherryport is None:
        cherryport = sabnzbd.cfg.cherryport.get_int()
    else:
        sabnzbd.cfg.cherryport.set(str(cherryport))

    if https_port is None:
        https_port = sabnzbd.cfg.https_port.get_int()
    else:
        sabnzbd.cfg.https_port.set(str(https_port))
        # if the https port was specified, assume they want HTTPS enabling also
        sabnzbd.cfg.enable_https.set(True)

    if cherryport == https_port and sabnzbd.cfg.enable_https():
        sabnzbd.cfg.enable_https.set(False)
        # Should have a translated message, but that's not available yet
        logging.error(T("HTTP and HTTPS ports cannot be the same"))

    return cherryhost, cherryport, browserhost, https_port


def attach_server(host, port, cert=None, key=None, chain=None):
    """Define and attach server, optionally HTTPS"""
    if sabnzbd.cfg.ipv6_hosting() or "::1" not in host:
        http_server = cherrypy._cpserver.Server()
        http_server.bind_addr = (host, port)
        if cert and key:
            http_server.ssl_module = "builtin"
            http_server.ssl_certificate = cert
            http_server.ssl_private_key = key
            http_server.ssl_certificate_chain = chain
        http_server.subscribe()


def is_sabnzbd_running(url):
    """Return True when there's already a SABnzbd instance running."""
    try:
        url = "%s&mode=version" % url
        # Do this without certificate verification, few installations will have that
        prev = set_https_verification(False)
        ver = get_from_url(url)
        set_https_verification(prev)
        return ver and (re.search(r"\d+\.\d+\.", ver) or ver.strip() == sabnzbd.__version__)
    except:
        return False


def find_free_port(host, currentport):
    """Return a free port, 0 when nothing is free"""
    n = 0
    while n < 10 and currentport <= 49151:
        try:
            portend.free(host, currentport, timeout=0.025)
            return currentport
        except:
            currentport += 5
            n += 1
    return 0


def check_for_sabnzbd(url, upload_nzbs, allow_browser=True):
    """Check for a running instance of sabnzbd on this port
    allow_browser==True|None will launch the browser, False will not.
    """
    if allow_browser is None:
        allow_browser = True
    if is_sabnzbd_running(url):
        # Upload any specified nzb files to the running instance
        if upload_nzbs:
            prev = set_https_verification(False)
            for f in upload_nzbs:
                upload_file_to_sabnzbd(url, f)
            set_https_verification(prev)
        else:
            # Launch the web browser and quit since sabnzbd is already running
            # Trim away everything after the final slash in the URL
            url = url[: url.rfind("/") + 1]
            launch_a_browser(url, force=allow_browser)
        exit_sab(0)
        return True
    return False


def evaluate_inipath(path):
    """Derive INI file path from a partial path.
    Full file path: if file does not exist the name must contain a dot
    but not a leading dot.
    foldername is enough, the standard name will be appended.
    """
    path = os.path.normpath(os.path.abspath(path))
    inipath = os.path.join(path, DEF_INI_FILE)
    if os.path.isdir(path):
        return inipath
    elif os.path.isfile(path) or os.path.isfile(path + ".bak"):
        return path
    else:
        _dirpart, name = os.path.split(path)
        if name.find(".") < 1:
            return inipath
        else:
            return path


def commandline_handler():
    """Split win32-service commands are true parameters
    Returns:
        service, sab_opts, serv_opts, upload_nzbs
    """
    service = ""
    sab_opts = []
    serv_opts = [os.path.normpath(os.path.abspath(sys.argv[0]))]
    upload_nzbs = []

    # macOS binary: get rid of the weird -psn_0_123456 parameter
    for arg in sys.argv:
        if arg.startswith("-psn_"):
            sys.argv.remove(arg)
            break

    # Ugly hack to remove the extra "SABnzbd*" parameter the Windows binary
    # gets when it's restarted
    if len(sys.argv) > 1 and "sabnzbd" in sys.argv[1].lower() and not sys.argv[1].startswith("-"):
        slice_start = 2
    else:
        slice_start = 1

    # Prepend options from env-variable to options
    info = os.environ.get("SABnzbd", "").split()
    info.extend(sys.argv[slice_start:])

    try:
        opts, args = getopt.getopt(
            info,
            "phdvncwl:s:f:t:b:2:",
            [
                "pause",
                "help",
                "daemon",
                "nobrowser",
                "clean",
                "logging=",
                "weblogging",
                "server=",
                "templates",
                "ipv6_hosting=",
                "inet_exposure=",
                "browser=",
                "config-file=",
                "disable-file-log",
                "version",
                "https=",
                "autorestarted",
                "repair",
                "repair-all",
                "log-all",
                "no-login",
                "pid=",
                "new",
                "console",
                "pidfile=",
                # Below Win32 Service options
                "password=",
                "username=",
                "startup=",
                "perfmonini=",
                "perfmondll=",
                "interactive",
                "wait=",
            ],
        )
    except getopt.GetoptError:
        print_help()
        exit_sab(2)

    # Check for Win32 service commands
    if args and args[0] in ("install", "update", "remove", "start", "stop", "restart", "debug"):
        service = args[0]
        serv_opts.extend(args)

    if not service:
        # Get and remove any NZB file names
        for entry in args:
            if get_ext(entry) in VALID_NZB_FILES + VALID_ARCHIVES:
                upload_nzbs.append(os.path.abspath(entry))

    for opt, arg in opts:
        if opt in ("password", "username", "startup", "perfmonini", "perfmondll", "interactive", "wait"):
            # Service option, just collect
            if service:
                serv_opts.append(opt)
                if arg:
                    serv_opts.append(arg)
        else:
            if opt == "-f":
                arg = os.path.normpath(os.path.abspath(arg))
            sab_opts.append((opt, arg))

    return service, sab_opts, serv_opts, upload_nzbs


def get_f_option(opts):
    """Return value of the -f option"""
    for opt, arg in opts:
        if opt == "-f":
            return arg
    else:
        return None


def main():
    global LOG_FLAG
    import sabnzbd  # Due to ApplePython bug

    autobrowser = None
    autorestarted = False
    sabnzbd.MY_FULLNAME = sys.argv[0]
    sabnzbd.MY_NAME = os.path.basename(sabnzbd.MY_FULLNAME)
    fork = False
    pause = False
    inifile = None
    cherryhost = None
    cherryport = None
    https_port = None
    cherrypylogging = None
    clean_up = False
    logging_level = None
    console_logging = False
    no_file_log = False
    web_dir = None
    repair = 0
    no_login = False
    sabnzbd.RESTART_ARGS = [sys.argv[0]]
    pid_path = None
    pid_file = None
    new_instance = False
    ipv6_hosting = None
    inet_exposure = None

    _service, sab_opts, _serv_opts, upload_nzbs = commandline_handler()

    for opt, arg in sab_opts:
        if opt == "--servicecall":
            sabnzbd.MY_FULLNAME = arg
        elif opt in ("-d", "--daemon"):
            if not sabnzbd.WIN32:
                fork = True
            autobrowser = False
            sabnzbd.DAEMON = True
            sabnzbd.RESTART_ARGS.append(opt)
        elif opt in ("-f", "--config-file"):
            inifile = arg
            sabnzbd.RESTART_ARGS.append(opt)
            sabnzbd.RESTART_ARGS.append(arg)
        elif opt in ("-h", "--help"):
            print_help()
            exit_sab(0)
        elif opt in ("-t", "--templates"):
            web_dir = arg
        elif opt in ("-s", "--server"):
            (cherryhost, cherryport) = split_host(arg)
        elif opt in ("-n", "--nobrowser"):
            autobrowser = False
        elif opt in ("-b", "--browser"):
            try:
                autobrowser = bool(int(arg))
            except ValueError:
                autobrowser = True
        elif opt == "--autorestarted":
            autorestarted = True
        elif opt in ("-c", "--clean"):
            clean_up = True
        elif opt in ("-w", "--weblogging"):
            cherrypylogging = True
        elif opt in ("-l", "--logging"):
            try:
                logging_level = int(arg)
            except:
                logging_level = -2
            if logging_level < -1 or logging_level > 2:
                print_help()
                exit_sab(1)
        elif opt == "--console":
            console_logging = True
        elif opt in ("-v", "--version"):
            print_version()
            exit_sab(0)
        elif opt in ("-p", "--pause"):
            pause = True
        elif opt == "--https":
            https_port = int(arg)
            sabnzbd.RESTART_ARGS.append(opt)
            sabnzbd.RESTART_ARGS.append(arg)
        elif opt == "--repair":
            repair = 1
            pause = True
        elif opt == "--repair-all":
            repair = 2
            pause = True
        elif opt == "--log-all":
            sabnzbd.LOG_ALL = True
        elif opt == "--disable-file-log":
            no_file_log = True
        elif opt == "--no-login":
            no_login = True
        elif opt == "--pid":
            pid_path = arg
            sabnzbd.RESTART_ARGS.append(opt)
            sabnzbd.RESTART_ARGS.append(arg)
        elif opt == "--pidfile":
            pid_file = arg
            sabnzbd.RESTART_ARGS.append(opt)
            sabnzbd.RESTART_ARGS.append(arg)
        elif opt == "--new":
            new_instance = True
        elif opt == "--ipv6_hosting":
            ipv6_hosting = arg
        elif opt == "--inet_exposure":
            inet_exposure = arg

    sabnzbd.MY_FULLNAME = os.path.normpath(os.path.abspath(sabnzbd.MY_FULLNAME))
    sabnzbd.MY_NAME = os.path.basename(sabnzbd.MY_FULLNAME)
    sabnzbd.DIR_PROG = os.path.dirname(sabnzbd.MY_FULLNAME)
    sabnzbd.DIR_INTERFACES = real_path(sabnzbd.DIR_PROG, DEF_INTERFACES)
    sabnzbd.DIR_LANGUAGE = real_path(sabnzbd.DIR_PROG, DEF_LANGUAGE)
    org_dir = os.getcwd()

    # Need console logging if requested, for SABnzbd.py and SABnzbd-console.exe
    console_logging = console_logging or sabnzbd.MY_NAME.lower().find("-console") > 0 or not hasattr(sys, "frozen")
    console_logging = console_logging and not sabnzbd.DAEMON

    LOGLEVELS = (logging.FATAL, logging.WARNING, logging.INFO, logging.DEBUG)

    # Setup primary logging to prevent default console logging
    gui_log = GUIHandler(MAX_WARNINGS)
    gui_log.setLevel(logging.WARNING)
    format_gui = "%(asctime)s\n%(levelname)s\n%(message)s"
    gui_log.setFormatter(logging.Formatter(format_gui))
    sabnzbd.GUIHANDLER = gui_log

    # Create logger
    logger = logging.getLogger("")
    logger.setLevel(logging.WARNING)
    logger.addHandler(gui_log)

    if inifile:
        # INI file given, simplest case
        inifile = evaluate_inipath(inifile)
    else:
        # No ini file given, need profile data
        get_user_profile_paths()
        # Find out where INI file is
        inifile = os.path.abspath(os.path.join(sabnzbd.DIR_LCLDATA, DEF_INI_FILE))

    # Long-path notation on Windows to be sure
    inifile = long_path(inifile)

    # If INI file at non-std location, then use INI location as $HOME
    if sabnzbd.DIR_LCLDATA != os.path.dirname(inifile):
        sabnzbd.DIR_HOME = os.path.dirname(inifile)

    # All system data dirs are relative to the place we found the INI file
    sabnzbd.DIR_LCLDATA = os.path.dirname(inifile)

    if not os.path.exists(inifile) and not os.path.exists(inifile + ".bak") and not os.path.exists(sabnzbd.DIR_LCLDATA):
        try:
            os.makedirs(sabnzbd.DIR_LCLDATA)
        except IOError:
            panic('Cannot create folder "%s".' % sabnzbd.DIR_LCLDATA, "Check specified INI file location.")
            exit_sab(1)

    sabnzbd.cfg.set_root_folders(sabnzbd.DIR_HOME, sabnzbd.DIR_LCLDATA)

    res, msg = config.read_config(inifile)
    if not res:
        panic(msg, "Specify a correct file or delete this file.")
        exit_sab(1)

    # Set root folders for HTTPS server file paths
    sabnzbd.cfg.set_root_folders2()

    if ipv6_hosting is not None:
        sabnzbd.cfg.ipv6_hosting.set(ipv6_hosting)

    # Determine web host address
    cherryhost, cherryport, browserhost, https_port = get_webhost(cherryhost, cherryport, https_port)
    enable_https = sabnzbd.cfg.enable_https()

    # When this is a daemon, just check and bail out if port in use
    if sabnzbd.DAEMON:
        if enable_https and https_port:
            try:
                portend.free(cherryhost, https_port, timeout=0.05)
            except IOError:
                abort_and_show_error(browserhost, cherryport)
            except:
                abort_and_show_error(browserhost, cherryport, "49")
        try:
            portend.free(cherryhost, cherryport, timeout=0.05)
        except IOError:
            abort_and_show_error(browserhost, cherryport)
        except:
            abort_and_show_error(browserhost, cherryport, "49")

    # Windows instance is reachable through registry
    url = None
    if sabnzbd.WIN32 and not new_instance:
        url = get_connection_info()
        if url and check_for_sabnzbd(url, upload_nzbs, autobrowser):
            exit_sab(0)

    # SSL
    if enable_https:
        port = https_port or cherryport
        try:
            portend.free(browserhost, port, timeout=0.05)
        except IOError as error:
            if str(error) == "Port not bound.":
                pass
            else:
                if not url:
                    url = "https://%s:%s%s/api?" % (browserhost, port, sabnzbd.cfg.url_base())
                if new_instance or not check_for_sabnzbd(url, upload_nzbs, autobrowser):
                    # Bail out if we have fixed our ports after first start-up
                    if sabnzbd.cfg.fixed_ports():
                        abort_and_show_error(browserhost, cherryport)
                    # Find free port to bind
                    newport = find_free_port(browserhost, port)
                    if newport > 0:
                        # Save the new port
                        if https_port:
                            https_port = newport
                            sabnzbd.cfg.https_port.set(newport)
                        else:
                            # In case HTTPS == HTTP port
                            cherryport = newport
                            sabnzbd.cfg.cherryport.set(newport)
        except:
            # Something else wrong, probably badly specified host
            abort_and_show_error(browserhost, cherryport, "49")

    # NonSSL check if there's no HTTPS or we only use 1 port
    if not (enable_https and not https_port):
        try:
            portend.free(browserhost, cherryport, timeout=0.05)
        except IOError as error:
            if str(error) == "Port not bound.":
                pass
            else:
                if not url:
                    url = "http://%s:%s%s/api?" % (browserhost, cherryport, sabnzbd.cfg.url_base())
                if new_instance or not check_for_sabnzbd(url, upload_nzbs, autobrowser):
                    # Bail out if we have fixed our ports after first start-up
                    if sabnzbd.cfg.fixed_ports():
                        abort_and_show_error(browserhost, cherryport)
                    # Find free port to bind
                    port = find_free_port(browserhost, cherryport)
                    if port > 0:
                        sabnzbd.cfg.cherryport.set(port)
                        cherryport = port
        except:
            # Something else wrong, probably badly specified host
            abort_and_show_error(browserhost, cherryport, "49")

    # We found a port, now we never check again
    sabnzbd.cfg.fixed_ports.set(True)

    # Logging-checks
    logdir = sabnzbd.cfg.log_dir.get_path()
    if fork and not logdir:
        print("Error: I refuse to fork without a log directory!")
        sys.exit(1)

    if clean_up:
        xlist = globber_full(logdir)
        for x in xlist:
            if RSS_FILE_NAME not in x:
                try:
                    os.remove(x)
                except:
                    pass

    # Prevent the logger from raising exceptions
    # primarily to reduce the fallout of Python issue 4749
    logging.raiseExceptions = 0

    # Log-related constants we always need
    if logging_level is None:
        logging_level = sabnzbd.cfg.log_level()
    else:
        sabnzbd.cfg.log_level.set(logging_level)
    sabnzbd.LOGFILE = os.path.join(logdir, DEF_LOG_FILE)
    logformat = "%(asctime)s::%(levelname)s::[%(module)s:%(lineno)d] %(message)s"
    logger.setLevel(LOGLEVELS[logging_level + 1])

    try:
        if not no_file_log:
            rollover_log = logging.handlers.RotatingFileHandler(
                sabnzbd.LOGFILE, "a+", sabnzbd.cfg.log_size(), sabnzbd.cfg.log_backups()
            )
            rollover_log.setFormatter(logging.Formatter(logformat))
            logger.addHandler(rollover_log)

    except IOError:
        print("Error:")
        print("Can't write to logfile")
        exit_sab(2)

    # Fork on non-Windows processes
    if fork and not sabnzbd.WIN32:
        daemonize()
    else:
        if console_logging:
            console = logging.StreamHandler()
            console.setLevel(LOGLEVELS[logging_level + 1])
            console.setFormatter(logging.Formatter(logformat))
            logger.addHandler(console)
        if no_file_log:
            logging.info("Console logging only")

    # Start SABnzbd
    logging.info("--------------------------------")
    logging.info("%s-%s", sabnzbd.MY_NAME, sabnzbd.__version__)

    # See if we can get version from git when running an unknown revision
    if sabnzbd.__baseline__ == "unknown":
        try:
            sabnzbd.__baseline__ = sabnzbd.misc.run_command(
                ["git", "rev-parse", "--short", "HEAD"], cwd=sabnzbd.DIR_PROG
            ).strip()
        except:
            pass
    logging.info("Commit = %s", sabnzbd.__baseline__)

    logging.info("Full executable path = %s", sabnzbd.MY_FULLNAME)
    logging.info("Arguments = %s", sabnzbd.CMDLINE)
    logging.info("Python-version = %s", sys.version)
    logging.info("Dockerized = %s", sabnzbd.DOCKER)
    logging.info("CPU architecture = %s", platform.uname().machine)

    try:
        logging.info("Platform = %s - %s", os.name, platform.platform())
    except:
        # Can fail on special platforms (like Snapcraft or embedded)
        pass

    # Find encoding; relevant for external processing activities
    logging.info("Preferred encoding = %s", sabnzbd.encoding.CODEPAGE)

    # On Linux/FreeBSD/Unix "UTF-8" is strongly, strongly adviced:
    if not sabnzbd.WIN32 and not sabnzbd.DARWIN and not ("utf-8" in sabnzbd.encoding.CODEPAGE.lower()):
        helpful_warning(
            T(
                "SABnzbd was started with encoding %s, this should be UTF-8. Expect problems with Unicoded file and directory names in downloads."
            ),
            sabnzbd.encoding.CODEPAGE,
        )

    # Verify umask, we need at least 700
    if not sabnzbd.WIN32 and sabnzbd.ORG_UMASK > int("077", 8):
        sabnzbd.misc.helpful_warning(
            T("Current umask (%o) might deny SABnzbd access to the files and folders it creates."),
            sabnzbd.ORG_UMASK,
        )

    # SSL Information
    logging.info("SSL version = %s", ssl.OPENSSL_VERSION)

    # Load (extra) certificates if supplied by certifi
    # This is optional and provided in the binaries
    if importlib.util.find_spec("certifi") is not None:
        import certifi

        try:
            os.environ["SSL_CERT_FILE"] = certifi.where()
            logging.info("Certifi version = %s", certifi.__version__)
            logging.info("Loaded additional certificates from %s", os.environ["SSL_CERT_FILE"])
        except:
            # Sometimes the certificate file is blocked
            logging.warning(T("Could not load additional certificates from certifi package"))
            logging.info("Traceback: ", exc_info=True)

    # Extra startup info
    if sabnzbd.cfg.log_level() > 1:
        # List the number of certificates available (can take up to 1.5 seconds)
        logging.debug("Available certificates = %s", repr(ssl.create_default_context().cert_store_stats()))

        # List networking
        logging.debug("Local IPv4 address = %s", localipv4())
        logging.debug("Public IPv4 address = %s", publicipv4())
        logging.debug("IPv6 address = %s", ipv6())

        # Measure and log system performance measured by pystone and - if possible - CPU model
        logging.debug("CPU Pystone available performance = %s", getpystone())
        logging.debug("CPU model = %s", getcpu())

    logging.info("Using INI file %s", inifile)

    if autobrowser is not None:
        sabnzbd.cfg.autobrowser.set(autobrowser)

    sabnzbd.initialize(pause, clean_up, repair=repair)

    os.chdir(sabnzbd.DIR_PROG)

    sabnzbd.WEB_DIR = identify_web_template(sabnzbd.cfg.web_dir, DEF_STDINTF, fix_webname(web_dir))
    sabnzbd.WEB_DIR_CONFIG = identify_web_template(None, DEF_STDCONFIG, "")
    sabnzbd.WIZARD_DIR = os.path.join(sabnzbd.DIR_INTERFACES, "wizard")

    sabnzbd.WEB_COLOR = check_template_scheme(sabnzbd.cfg.web_color(), sabnzbd.WEB_DIR)
    sabnzbd.cfg.web_color.set(sabnzbd.WEB_COLOR)

    # Handle the several tray icons
    if sabnzbd.cfg.win_menu() and not sabnzbd.DAEMON and not sabnzbd.WIN_SERVICE:
        if sabnzbd.WIN32:
            sabnzbd.WINTRAY = sabnzbd.sabtray.SABTrayThread()
        elif sabnzbd.LINUX_POWER and os.environ.get("DISPLAY"):
            try:
                import gi

                gi.require_version("Gtk", "3.0")
                from gi.repository import Gtk
                import sabnzbd.sabtraylinux

                sabnzbd.LINUXTRAY = sabnzbd.sabtraylinux.StatusIcon()
            except:
                logging.info("python3-gi not found, no SysTray.")

    # Find external programs
    sabnzbd.newsunpack.find_programs(sabnzbd.DIR_PROG)
    print_modules()

    # HTTPS certificate generation
    https_cert = sabnzbd.cfg.https_cert.get_path()
    https_key = sabnzbd.cfg.https_key.get_path()
    https_chain = sabnzbd.cfg.https_chain.get_path()
    if not (sabnzbd.cfg.https_chain() and os.path.exists(https_chain)):
        https_chain = None

    if enable_https:
        # If either the HTTPS certificate or key do not exist, make some self-signed ones.
        if not (https_cert and os.path.exists(https_cert)) or not (https_key and os.path.exists(https_key)):
            create_https_certificates(https_cert, https_key)

        if not (os.path.exists(https_cert) and os.path.exists(https_key)):
            logging.warning(T("Disabled HTTPS because of missing CERT and KEY files"))
            enable_https = False
            sabnzbd.cfg.enable_https.set(False)

        # So the cert and key files do exist, now let's check if they are valid:
        trialcontext = ssl.SSLContext(ssl.PROTOCOL_TLS_SERVER)
        try:
            trialcontext.load_cert_chain(https_cert, https_key)
            logging.info("HTTPS keys are OK")
        except:
            logging.warning(T("Disabled HTTPS because of invalid CERT and KEY files"))
            logging.info("Traceback: ", exc_info=True)
            enable_https = False
            sabnzbd.cfg.enable_https.set(False)

    # Starting of the webserver
    # Determine if this system has multiple definitions for 'localhost'
    hosts = all_localhosts()
    multilocal = len(hosts) > 1 and cherryhost in ("localhost", "0.0.0.0")

    # For 0.0.0.0 CherryPy will always pick IPv4, so make sure the secondary localhost is IPv6
    if multilocal and cherryhost == "0.0.0.0" and hosts[1] == "127.0.0.1":
        hosts[1] = "::1"

    # The Windows binary requires numeric localhost as primary address
    if cherryhost == "localhost":
        cherryhost = hosts[0]

    if enable_https:
        if https_port:
            # Extra HTTP port for primary localhost
            attach_server(cherryhost, cherryport)
            if multilocal:
                # Extra HTTP port for secondary localhost
                attach_server(hosts[1], cherryport)
                # Extra HTTPS port for secondary localhost
                attach_server(hosts[1], https_port, https_cert, https_key, https_chain)
            cherryport = https_port
        elif multilocal:
            # Extra HTTPS port for secondary localhost
            attach_server(hosts[1], cherryport, https_cert, https_key, https_chain)

        cherrypy.config.update(
            {
                "server.ssl_module": "builtin",
                "server.ssl_certificate": https_cert,
                "server.ssl_private_key": https_key,
                "server.ssl_certificate_chain": https_chain,
            }
        )
    elif multilocal:
        # Extra HTTP port for secondary localhost
        attach_server(hosts[1], cherryport)

    if no_login:
        sabnzbd.cfg.username.set("")
        sabnzbd.cfg.password.set("")

    # Overwrite inet_exposure from command-line for VPS-setups
    if inet_exposure:
        sabnzbd.cfg.inet_exposure.set(inet_exposure)

    mime_gzip = (
        "text/*",
        "application/javascript",
        "application/x-javascript",
        "application/json",
        "application/xml",
        "application/vnd.ms-fontobject",
        "application/font*",
        "image/svg+xml",
    )
    cherrypy.config.update(
        {
            "server.environment": "production",
            "server.socket_host": cherryhost,
            "server.socket_port": cherryport,
            "server.shutdown_timeout": 0,
            "log.screen": False,
            "engine.autoreload.on": False,
            "tools.encode.on": True,
            "tools.gzip.on": True,
            "tools.gzip.mime_types": mime_gzip,
            "request.show_tracebacks": True,
            "error_page.401": sabnzbd.panic.error_page_401,
            "error_page.404": sabnzbd.panic.error_page_404,
        }
    )

    # Do we want CherryPy Logging? Cannot be done via the config
    if cherrypylogging:
        sabnzbd.WEBLOGFILE = os.path.join(logdir, DEF_LOG_CHERRY)
        cherrypy.log.screen = True
        cherrypy.log.access_log.propagate = True
        cherrypy.log.access_file = str(sabnzbd.WEBLOGFILE)
    else:
        cherrypy.log.access_log.propagate = False

    # Force mimetypes (OS might overwrite them)
    forced_mime_types = {"css": "text/css", "js": "application/javascript"}

    static = {
        "tools.staticdir.on": True,
        "tools.staticdir.dir": os.path.join(sabnzbd.WEB_DIR, "static"),
        "tools.staticdir.content_types": forced_mime_types,
    }
    staticcfg = {
        "tools.staticdir.on": True,
        "tools.staticdir.dir": os.path.join(sabnzbd.WEB_DIR_CONFIG, "staticcfg"),
        "tools.staticdir.content_types": forced_mime_types,
    }
    wizard_static = {
        "tools.staticdir.on": True,
        "tools.staticdir.dir": os.path.join(sabnzbd.WIZARD_DIR, "static"),
        "tools.staticdir.content_types": forced_mime_types,
    }

    appconfig = {
        "/api": {
            "tools.auth_basic.on": False,
            "tools.response_headers.on": True,
            "tools.response_headers.headers": [("Access-Control-Allow-Origin", "*")],
        },
        "/static": static,
        "/wizard/static": wizard_static,
        "/favicon.ico": {
            "tools.staticfile.on": True,
            "tools.staticfile.filename": os.path.join(sabnzbd.WEB_DIR_CONFIG, "staticcfg", "ico", "favicon.ico"),
        },
        "/staticcfg": staticcfg,
    }

    # Make available from both URLs
    main_page = sabnzbd.interface.MainPage()
    cherrypy.Application.relative_urls = "server"
    cherrypy.tree.mount(main_page, "/", config=appconfig)
    cherrypy.tree.mount(main_page, sabnzbd.cfg.url_base(), config=appconfig)

    # Set authentication for CherryPy
    sabnzbd.interface.set_auth(cherrypy.config)
    logging.info("Starting web-interface on %s:%s", cherryhost, cherryport)

    sabnzbd.cfg.log_level.callback(guard_loglevel)

    try:
        cherrypy.engine.start()
    except:
        # Since the webserver is started by cherrypy in a separate thread, we can't really catch any
        # start-up errors. This try/except only catches very few errors, the rest is only shown in the console.
        logging.error(T("Failed to start web-interface: "), exc_info=True)
        abort_and_show_error(browserhost, cherryport)

    if sabnzbd.WIN32:
        if enable_https:
            mode = "s"
        else:
            mode = ""
        api_url = "http%s://%s:%s%s/api?apikey=%s" % (
            mode,
            browserhost,
            cherryport,
            sabnzbd.cfg.url_base(),
            sabnzbd.cfg.api_key(),
        )

        # Write URL directly to registry
        set_connection_info(api_url)

    if pid_path or pid_file:
        sabnzbd.pid_file(pid_path, pid_file, cherryport)

    # Stop here in case of fatal errors
    if sabnzbd.NO_DOWNLOADING:
        return

    # Apply proxy, if configured, before main requests are made
    sabnzbd.misc.set_socks5_proxy()

    # Start all SABnzbd tasks
    logging.info("Starting %s-%s", sabnzbd.MY_NAME, sabnzbd.__version__)
    try:
        sabnzbd.start()
    except:
        logging.exception("Failed to start %s-%s", sabnzbd.MY_NAME, sabnzbd.__version__)
        sabnzbd.halt()

    # Upload any nzb/zip/rar/nzb.gz/nzb.bz2 files from file association
    if upload_nzbs:
        for upload_nzb in upload_nzbs:
            sabnzbd.nzbparser.add_nzbfile(upload_nzb)

    # Set URL for browser
    if enable_https:
        browser_url = "https://%s:%s%s" % (browserhost, cherryport, sabnzbd.cfg.url_base())
    else:
        browser_url = "http://%s:%s%s" % (browserhost, cherryport, sabnzbd.cfg.url_base())
    sabnzbd.BROWSER_URL = browser_url

    if not autorestarted:
        launch_a_browser(browser_url)
        notifier.send_notification("SABnzbd", T("SABnzbd %s started") % sabnzbd.__version__, "startup")
        # Now's the time to check for a new version
        check_latest_version()
    autorestarted = False

    # Start SSDP and Bonjour if SABnzbd isn't listening on localhost only
    if sabnzbd.cfg.enable_broadcast() and not is_localhost(cherryhost):
        # Try to find a LAN IP address for SSDP/Bonjour
        if is_lan_addr(cherryhost):
            # A specific listening address was configured, use that
            external_host = cherryhost
        else:
            # Fall back to the IPv4 address of the LAN interface
            external_host = localipv4()
        logging.debug("Using %s as host address for Bonjour and SSDP", external_host)

        # Only broadcast to local network addresses. If local ranges have been defined, further
        # restrict broadcasts to those specific ranges in order to avoid broadcasting to the "wrong"
        # private network when the system is connected to multiple such networks (e.g. a corporate
        # VPN in addition to a standard household LAN).
        if is_lan_addr(external_host) and (
            (not sabnzbd.cfg.local_ranges()) or any(ip_in_subnet(external_host, r) for r in sabnzbd.cfg.local_ranges())
        ):
            # Start Bonjour and SSDP
            sabnzbd.zconfig.set_bonjour(external_host, cherryport)

            # Set URL for browser for external hosts
            ssdp_url = "%s://%s:%s%s" % (
                ("https" if enable_https else "http"),
                external_host,
                cherryport,
                sabnzbd.cfg.url_base(),
            )
            ssdp.start_ssdp(
                external_host,
                "SABnzbd",
                ssdp_url,
                "SABnzbd %s" % sabnzbd.__version__,
                "SABnzbd Team",
                "https://sabnzbd.org/",
                "SABnzbd %s" % sabnzbd.__version__,
                ssdp_broadcast_interval=sabnzbd.cfg.ssdp_broadcast_interval(),
            )

    # Have to keep this running, otherwise logging will terminate
    timer = 0
    while not sabnzbd.SABSTOP:
        # Wait to be awoken or every 3 seconds
        with sabnzbd.SABSTOP_CONDITION:
            sabnzbd.SABSTOP_CONDITION.wait(3)
        timer += 1

        # Check for loglevel changes
        if LOG_FLAG:
            LOG_FLAG = False
            level = LOGLEVELS[sabnzbd.cfg.log_level() + 1]
            logger.setLevel(level)
            if console_logging:
                console.setLevel(level)

        # 300 sec polling tasks
        if not timer % 100:
            if sabnzbd.LOG_ALL:
                logging.debug("Triggering Python garbage collection")
            gc.collect()
            timer = 0

        # 30 sec polling tasks
        if not timer % 10:
            # Keep OS awake (if needed)
            sabnzbd.misc.keep_awake()
            # Restart scheduler (if needed)
            sabnzbd.Scheduler.restart(plan_restart=False)
            # Save config (if needed)
            config.save_config()
            # Check the threads
            if not sabnzbd.check_all_tasks():
                autorestarted = True
                sabnzbd.TRIGGER_RESTART = True

        # 3 sec polling tasks
        # Check for auto-restart request
        # Or special restart cases like Mac and WindowsService
        if sabnzbd.TRIGGER_RESTART:
            logging.info("Performing triggered restart")
            sabnzbd.shutdown_program()

            # Add arguments and make sure we are in the right directory
            if sabnzbd.Downloader.paused:
                sabnzbd.RESTART_ARGS.append("-p")
            if autorestarted:
                sabnzbd.RESTART_ARGS.append("--autorestarted")
            sys.argv = sabnzbd.RESTART_ARGS
            os.chdir(org_dir)

            # Binaries require special restart
            if hasattr(sys, "frozen"):
                if sabnzbd.DARWIN:
                    # On macOS restart of app instead of embedded python
                    my_name = sabnzbd.MY_FULLNAME.replace("/Contents/MacOS/SABnzbd", "")
                    my_args = " ".join(sys.argv[1:])
                    cmd = 'kill -9 %s && open "%s" --args %s' % (os.getpid(), my_name, my_args)
                    logging.info("Launching: %s", cmd)
                    os.system(cmd)
                elif sabnzbd.WIN_SERVICE:
                    # Use external service handler to do the restart
                    # Wait 5 seconds to clean up
                    subprocess.Popen("timeout 5 & sc start SABnzbd", shell=True)
                elif sabnzbd.WIN32:
                    # Just a simple restart of the exe
                    os.execv(sys.executable, ['"%s"' % arg for arg in sys.argv])
            else:
                # CherryPy has special logic to include interpreter options such as "-OO"
                cherrypy.engine._do_execv()

    # Send our final goodbyes!
    notifier.send_notification("SABnzbd", T("SABnzbd shutdown finished"), "startup")
    logging.info("Leaving SABnzbd")
    sys.stderr.flush()
    sys.stdout.flush()
    sabnzbd.pid_file()

    if hasattr(sys, "frozen") and sabnzbd.DARWIN:
        try:
            AppHelper.stopEventLoop()
        except:
            # Failing AppHelper libary!
            os._exit(0)
    elif sabnzbd.WIN_SERVICE:
        # Do nothing, let service handle it
        pass
    else:
        os._exit(0)


##############################################################################
# Windows Service Support
##############################################################################


if sabnzbd.WIN32:

    class SABnzbd(win32serviceutil.ServiceFramework):
        """Win32 Service Handler"""

        _svc_name_ = "SABnzbd"
        _svc_display_name_ = "SABnzbd Binary Newsreader"
        _svc_deps_ = ["EventLog", "Tcpip"]
        _svc_description_ = (
            "Automated downloading from Usenet. "
            'Set to "automatic" to start the service at system startup. '
            "You may need to login with a real user account when you need "
            "access to network shares."
        )

        # Only SABnzbd-console.exe can print to the console, so the service is installed
        # from there. But we run SABnzbd.exe so nothing is logged. Logging can cause the
        # Windows Service to stop because the output buffers are full.
        if hasattr(sys, "frozen"):
            _exe_name_ = "SABnzbd.exe"

        def __init__(self, args):
            win32serviceutil.ServiceFramework.__init__(self, args)
            self.hWaitStop = win32event.CreateEvent(None, 0, 0, None)
            sabnzbd.WIN_SERVICE = self

        def SvcDoRun(self):
            msg = "SABnzbd-service %s" % sabnzbd.__version__
            self.Logger(servicemanager.PYS_SERVICE_STARTED, msg + " has started")
            sys.argv = get_serv_parms(self._svc_name_)
            main()
            self.Logger(servicemanager.PYS_SERVICE_STOPPED, msg + " has stopped")

        def SvcStop(self):
            sabnzbd.shutdown_program()
            self.ReportServiceStatus(win32service.SERVICE_STOP_PENDING)
            win32event.SetEvent(self.hWaitStop)

        def Logger(self, state, msg):
            win32evtlogutil.ReportEvent(
                self._svc_display_name_, state, 0, servicemanager.EVENTLOG_INFORMATION_TYPE, (self._svc_name_, msg)
            )

        def ErrLogger(self, msg, text):
            win32evtlogutil.ReportEvent(
                self._svc_display_name_,
                servicemanager.PYS_SERVICE_STOPPED,
                0,
                servicemanager.EVENTLOG_ERROR_TYPE,
                (self._svc_name_, msg),
                text,
            )


SERVICE_MSG = """
You may need to set additional Service parameters!
Verify the settings in Windows Services (services.msc).

https://sabnzbd.org/wiki/advanced/sabnzbd-as-a-windows-service
"""


def handle_windows_service():
    """Handle everything for Windows Service
    Returns True when any service commands were detected or
    when we have started as a service.
    """
    # Detect if running as Windows Service
    # Adapted from https://stackoverflow.com/a/55248281/5235502
    # Only works when run from the exe-files
    if hasattr(sys, "frozen") and win32ts.ProcessIdToSessionId(win32api.GetCurrentProcessId()) == 0:
        servicemanager.Initialize()
        servicemanager.PrepareToHostSingle(SABnzbd)
        servicemanager.StartServiceCtrlDispatcher()
        return True

    # Handle installation and other options
    service, sab_opts, serv_opts, _upload_nzbs = commandline_handler()

    if service:
        if service in ("install", "update"):
            # In this case check for required parameters
            path = get_f_option(sab_opts)
            if not path:
                print(("The -f <path> parameter is required.\n" "Use: -f <path> %s" % service))
                return True

            # First run the service installed, because this will
            # set the service key in the Registry
            win32serviceutil.HandleCommandLine(SABnzbd, argv=serv_opts)

            # Add our own parameter to the Registry
            if set_serv_parms(SABnzbd._svc_name_, sab_opts):
                print(SERVICE_MSG)
            else:
                print("ERROR: Cannot set required registry info.")
        else:
            # Pass the other commands directly
            win32serviceutil.HandleCommandLine(SABnzbd)

    return bool(service)


##############################################################################
# Platform specific startup code
##############################################################################


if __name__ == "__main__":
    # Require for freezing
    multiprocessing.freeze_support()

    # We can only register these in the main thread
    signal.signal(signal.SIGINT, sabnzbd.sig_handler)
    signal.signal(signal.SIGTERM, sabnzbd.sig_handler)

    if sabnzbd.WIN32:
        if not handle_windows_service():
            main()

    elif sabnzbd.DARWIN and sabnzbd.FOUNDATION:
        # macOS binary runner
        from threading import Thread
        from PyObjCTools import AppHelper
        from AppKit import NSApplication
        from sabnzbd.osxmenu import SABnzbdDelegate

        # Need to run the main application in separate thread because the eventLoop
        # has to be in the main thread. The eventLoop is required for the menu.
        # This code is made with trial-and-error, please feel free to improve!
        class startApp(Thread):
            def run(self):
                main()
                AppHelper.stopEventLoop()

        sabApp = startApp()
        sabApp.start()

        # Initialize the menu
        shared_app = NSApplication.sharedApplication()
        sabnzbd_menu = SABnzbdDelegate.alloc().init()
        shared_app.setDelegate_(sabnzbd_menu)
        # Build the menu
        sabnzbd_menu.awakeFromNib()
        # Run the main eventloop
        AppHelper.runEventLoop()
    else:
        main()<|MERGE_RESOLUTION|>--- conflicted
+++ resolved
@@ -49,10 +49,7 @@
     import chardet
     import guessit
     import puremagic
-<<<<<<< HEAD
-=======
     import socks
->>>>>>> e586ead0
 except ImportError as e:
     print("Not all required Python modules are available, please check requirements.txt")
     print("Missing module:", e.name)
