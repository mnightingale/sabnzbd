--- conflicted
+++ resolved
@@ -7,25 +7,15 @@
 msgstr ""
 "Project-Id-Version: sabnzbd\n"
 "Report-Msgid-Bugs-To: FULL NAME <EMAIL@ADDRESS>\n"
-<<<<<<< HEAD
-"POT-Creation-Date: 2017-08-24 15:30+0000\n"
-"PO-Revision-Date: 2017-08-21 19:45+0000\n"
-=======
 "POT-Creation-Date: 2017-09-10 20:30+0000\n"
 "PO-Revision-Date: 2017-09-12 18:26+0000\n"
->>>>>>> ba7d906b
 "Last-Translator: Fred <88com88@gmail.com>\n"
 "Language-Team: French <fr@li.org>\n"
 "MIME-Version: 1.0\n"
 "Content-Type: text/plain; charset=UTF-8\n"
 "Content-Transfer-Encoding: 8bit\n"
-<<<<<<< HEAD
-"X-Launchpad-Export-Date: 2017-08-25 05:49+0000\n"
-"X-Generator: Launchpad (build 18446)\n"
-=======
 "X-Launchpad-Export-Date: 2017-09-13 05:28+0000\n"
 "X-Generator: Launchpad (build 18449)\n"
->>>>>>> ba7d906b
 
 #: SABnzbd.py [Error message]
 msgid "Failed to start web-interface"
@@ -509,17 +499,6 @@
 msgid "Error removing %s"
 msgstr "Erreur lors de la suppression de %s"
 
-<<<<<<< HEAD
-#: sabnzbd/dirscanner.py [Warning message] # sabnzbd/rss.py [Warning message]
-msgid "Cannot read %s"
-msgstr "Impossible de lire %s"
-
-#: sabnzbd/dirscanner.py [Error message]
-msgid "Error while adding %s, removing"
-msgstr "Erreur lors de l'ajout de %s, suppression"
-
-=======
->>>>>>> ba7d906b
 #: sabnzbd/dirscanner.py [Error message] # sabnzbd/dirscanner.py [Error message]
 msgid "Cannot read Watched Folder %s"
 msgstr "Impossible de lire le dossier surveillé %s"
@@ -1069,14 +1048,6 @@
 "Invalid par2 files or invalid PAR2 parameters, cannot verify or repair"
 msgstr ""
 "Paramètres ou fichiers PAR2 non valides, impossible de vérifier ou réparer."
-<<<<<<< HEAD
-
-#: sabnzbd/newsunpack.py # sabnzbd/newsunpack.py
-#: sabnzbd/newsunpack.py # sabnzbd/newsunpack.py
-msgid "Repair failed, not enough repair blocks (%s short)"
-msgstr "Échec de la réparation, pas assez de blocs de réparation (manque %s)"
-=======
->>>>>>> ba7d906b
 
 #: sabnzbd/newsunpack.py # sabnzbd/newsunpack.py
 msgid "Fetching %s blocks..."
@@ -5080,16 +5051,6 @@
 
 #: sabnzbd/skintext.py
 msgid ""
-<<<<<<< HEAD
-"In order to download from Usenet you will require access to a provider. Your "
-"ISP may provide you with access, however a premium provider is recommended. "
-"Don't have a Usenet provider? We recommend trying %s."
-msgstr ""
-"Vous aurez besoin d'un accès pour télécharger à partir de Usenet. Votre FAI "
-"peut vous en proposer un, mais il est recommandé de faire appel à un "
-"fournisseur premium. Vous n'avez pas de fournisseur Usenet ? Nous vous "
-"recommandons d'essayer %s."
-=======
 "In order to download from usenet you will require access to a provider. Your "
 "ISP may provide you with access, however a premium provider is recommended."
 msgstr ""
@@ -5101,7 +5062,6 @@
 msgid "Don't have a usenet provider? We recommend trying %s."
 msgstr ""
 "Vous n'avez pas de fournisseur usenet? Nous vous recommendons d'essayer %s."
->>>>>>> ba7d906b
 
 #: sabnzbd/tvsort.py [Error message]
 msgid "Error getting TV info (%s)"
