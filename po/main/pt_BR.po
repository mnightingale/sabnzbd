# Brazilian Portuguese translation for sabnzbd
# Copyright (c) 2012 Rosetta Contributors and Canonical Ltd 2012
# This file is distributed under the same license as the sabnzbd package.
# FIRST AUTHOR <EMAIL@ADDRESS>, 2012.
#
msgid ""
msgstr ""
"Project-Id-Version: sabnzbd\n"
"Report-Msgid-Bugs-To: FULL NAME <EMAIL@ADDRESS>\n"
<<<<<<< HEAD
"POT-Creation-Date: 2017-08-24 15:30+0000\n"
=======
"POT-Creation-Date: 2017-09-10 20:30+0000\n"
>>>>>>> ba7d906b
"PO-Revision-Date: 2016-01-01 22:58+0000\n"
"Last-Translator: lrrosa <Unknown>\n"
"Language-Team: Brazilian Portuguese <pt_BR@li.org>\n"
"MIME-Version: 1.0\n"
"Content-Type: text/plain; charset=UTF-8\n"
"Content-Transfer-Encoding: 8bit\n"
<<<<<<< HEAD
"X-Launchpad-Export-Date: 2017-08-25 05:50+0000\n"
"X-Generator: Launchpad (build 18446)\n"
=======
"X-Launchpad-Export-Date: 2017-09-11 06:25+0000\n"
"X-Generator: Launchpad (build 18449)\n"
>>>>>>> ba7d906b

#: SABnzbd.py [Error message]
msgid "Failed to start web-interface"
msgstr "Falha ao iniciar a interface web"

#: SABnzbd.py [Warning message]
msgid "Cannot find web template: %s, trying standard template"
msgstr ""
"Não foi possível encontrar o template web: %s. Tentando o template padrão"

#: SABnzbd.py [Warning message]
msgid ""
"SABYenc disabled: no correct version found! (Found v%s, expecting v%s)"
msgstr ""

#: SABnzbd.py [Warning message]
msgid ""
"SABYenc module... NOT found! Expecting v%s - https://sabnzbd.org/sabyenc"
msgstr ""

#: SABnzbd.py [Error message]
msgid "_yenc module... NOT found!"
msgstr "módulo _yenc... NÃO encontrado!"

#: SABnzbd.py [Error message]
msgid "par2 binary... NOT found!"
msgstr "aplicativo par2... NÃO encontrado!"

#: SABnzbd.py [Error message] # SABnzbd.py [Error message]
msgid "Verification and repair will not be possible."
msgstr ""

#: SABnzbd.py [Error message]
msgid "MultiPar binary... NOT found!"
msgstr ""

#: SABnzbd.py [Warning message]
msgid "Your UNRAR version is %s, we recommend version %s or higher.<br />"
msgstr ""
"Sua versão UNRAR é %s, nós recomendamos a versão %s ou superior.<br />"

#: SABnzbd.py [Error message]
msgid "Downloads will not unpacked."
msgstr ""

#: SABnzbd.py [Error message]
msgid "unrar binary... NOT found"
msgstr "aplicativo unrar... NÃO encontrado!"

#: SABnzbd.py
msgid "unzip binary... NOT found!"
msgstr "aplicativo unzip... NÃO encontrado!"

#: SABnzbd.py
msgid "7za binary... NOT found!"
msgstr "aplicativo 7za... NÃO encontrado!"

#: SABnzbd.py [Warning message]
msgid ""
"Please be aware the 0.0.0.0 hostname will need an IPv6 address for external "
"access"
msgstr ""
"Esteja ciente de que o nome de host 0.0.0.0 vai precisar de um endereço IPv6 "
"para acesso externo"

#: SABnzbd.py [Error message]
msgid "HTTP and HTTPS ports cannot be the same"
msgstr "Portas HTTP e HTTPS não podem ser iguais"

#: SABnzbd.py [Warning message]
msgid ""
"SABnzbd was started with encoding %s, this should be UTF-8. Expect problems "
"with Unicoded file and directory names in downloads."
msgstr ""

#: SABnzbd.py [Warning message]
msgid "Disabled HTTPS because of missing CERT and KEY files"
msgstr "HTTPS desabilitado pela falta de arquivos CERT e KEY"

#: SABnzbd.py [Error message]
msgid "Failed to start web-interface: "
msgstr "Falha ao iniciar a interface web "

#: SABnzbd.py [Error message]
msgid "Cannot reach the SABHelper service"
msgstr "Não foi possível localizar o serviço SABHelper"

#: SABnzbd.py
msgid "SABnzbd %s started"
msgstr "SABnzbd %s iniciado"

#: SABnzbd.py # sabnzbd/notifier.py [Notification] # sabnzbd/skintext.py [Status page, table column header, actual message]
msgid "Warning"
msgstr "Alerta"

#: SABnzbd.py # sabnzbd/notifier.py [Notification]
msgid "Error"
msgstr "Erro"

#: SABnzbd.py # sabnzbd/interface.py # sabnzbd/interface.py
#: sabnzbd/osxmenu.py # sabnzbd/wizard.py
msgid "SABnzbd shutdown finished"
msgstr "Encerramento do SABnzbd concluído"

#: sabnzbd/utils/servertests.py
msgid "The hostname is not set."
msgstr "O nome do host não foi definido."

#: sabnzbd/utils/servertests.py
msgid "There are no connections set. Please set at least one connection."
msgstr "Não há conexões definidas. Por favor, defina pelo menos uma conexão."

#: sabnzbd/utils/servertests.py
msgid "Password masked in ******, please re-enter"
msgstr "Senha mascarada em ******, digite novamente"

#: sabnzbd/utils/servertests.py
msgid "Invalid server details"
msgstr "Detalhes inválidos do servidor"

#: sabnzbd/utils/servertests.py
msgid "Timed out: Try enabling SSL or connecting on a different port."
msgstr ""
"Tempo esgotado: Tente habilitar o SSL ou conectar em uma porta diferente."

#: sabnzbd/utils/servertests.py
msgid "Timed out"
msgstr "Tempo esgotado"

#: sabnzbd/utils/servertests.py
msgid ""
"Unknown SSL protocol: Try disabling SSL or connecting on a different port."
msgstr ""

#: sabnzbd/utils/servertests.py
msgid "Invalid server address."
msgstr "Endereço do servidor inválido."

#: sabnzbd/utils/servertests.py
msgid "Server quit during login sequence."
msgstr "Servidor parou durante a sequência de login."

#: sabnzbd/utils/servertests.py
msgid "Server requires username and password."
msgstr "Servidor requer usuário e senha."

#: sabnzbd/utils/servertests.py
msgid "Connection Successful!"
msgstr "Conexão com Sucesso!"

#: sabnzbd/utils/servertests.py # sabnzbd/interface.py
#: sabnzbd/newswrapper.py
msgid "Authentication failed, check username/password."
msgstr "Falha de autenticação, verifique usuário / senha."

#: sabnzbd/utils/servertests.py
msgid "Too many connections, please pause downloading or try again later"
msgstr ""
"Excesso de conexões, por favor pause o download ou tente novamente mais tarde"

#: sabnzbd/utils/servertests.py
msgid "Could not determine connection result (%s)"
msgstr "Não foi possível determinar o resultado da conexão (%s)"

#: sabnzbd/__init__.py [Warning message]
msgid "Signal %s caught, saving and exiting..."
msgstr "Sinal %s encontrado. Salvando e saindo..."

#: sabnzbd/__init__.py [Error message]
msgid "Fatal error at saving state"
msgstr "Erro fatal ao salvar estado"

#: sabnzbd/__init__.py
msgid "Trying to fetch NZB from %s"
msgstr "Tentando obter NZB de %s"

#: sabnzbd/__init__.py [Error message] # sabnzbd/__init__.py [Error message] # sabnzbd/__init__.py [Error message]
msgid "Saving %s failed"
msgstr "Falha ao salvar %s"

#: sabnzbd/__init__.py [Error message]
msgid "Cannot create temp file for %s"
msgstr "Não é possível criar um arquivo temporário para %s"

#: sabnzbd/__init__.py [Warning message] # sabnzbd/__init__.py [Warning message]
msgid "Trying to set status of non-existing server %s"
msgstr "Tentando definir o status do servidor inexistente %s"

#: sabnzbd/__init__.py [Error message]
msgid "Failure in tempfile.mkstemp"
msgstr "Falha em tempfile.mkstemp"

#: sabnzbd/__init__.py [Error message]
msgid "Loading %s failed"
msgstr "Falha ao carregar %s"

#: sabnzbd/__init__.py [Error message]
msgid "Loading %s failed with error %s"
msgstr "Carga de %s falhou com os seguintes erros: %s"

#: sabnzbd/api.py # sabnzbd/api.py # sabnzbd/api.py # sabnzbd/api.py
#: sabnzbd/api.py # sabnzbd/api.py # sabnzbd/api.py # sabnzbd/api.py
#: sabnzbd/skintext.py
msgid "Test Notification"
msgstr "Notificação de teste"

#: sabnzbd/api.py
msgid "&nbsp;Resolving address"
msgstr "&nbsp;Resolvendo endereço"

#: sabnzbd/api.py # sabnzbd/skintext.py [No value, used in dropdown menus] # sabnzbd/skintext.py [Job details page, select no files]
msgid "None"
msgstr "Nenhum"

#: sabnzbd/api.py # sabnzbd/interface.py # sabnzbd/skintext.py [Default value, used in dropdown menus]
msgid "Default"
msgstr "Padrão"

#: sabnzbd/api.py
msgid "unknown"
msgstr "desconhecido"

#: sabnzbd/api.py [Error message]
msgid "Failed to compile regex for search term: %s"
msgstr "Falha ao compilar a expressão para o termo pesquisado: %s"

#: sabnzbd/assembler.py [Warning message]
msgid "Too little diskspace forcing PAUSE"
msgstr "Muito pouco espaço em disco. Forçando PAUSE"

#: sabnzbd/assembler.py [Error message]
msgid "Disk full! Forcing Pause"
msgstr "Disco cheio! Forçando Pausa"

#: sabnzbd/assembler.py [Error message]
msgid "Disk error on creating file %s"
msgstr "Erro de disco na criação do arquivo %s"

#: sabnzbd/assembler.py [Error message]
msgid "Fatal error in Assembler"
msgstr "Erro fatal no Assembler"

#: sabnzbd/assembler.py [Warning message]
msgid ""
"WARNING: Paused job \"%s\" because of encrypted RAR file (if supplied, all "
"passwords were tried)"
msgstr ""

#: sabnzbd/assembler.py [Warning message]
msgid ""
"WARNING: Aborted job \"%s\" because of encrypted RAR file (if supplied, all "
"passwords were tried)"
msgstr ""

#: sabnzbd/assembler.py
msgid "Aborted, encryption detected"
msgstr "Cancelado, criptografia detectada"

#: sabnzbd/assembler.py [Warning message]
msgid ""
"WARNING: In \"%s\" unwanted extension in RAR file. Unwanted file is %s "
msgstr ""
"ATENÇÃO: Extensão indesejada no arquivo RAR em \"%s\". O arquivo não "
"desejado é %s "

#: sabnzbd/assembler.py
msgid "Unwanted extension is in rar file %s"
msgstr "A extensão indesejada está no arquivo rar %s"

#: sabnzbd/assembler.py
msgid "Aborted, unwanted extension detected"
msgstr "Cancelado, extensão indesejada detectada"

#: sabnzbd/assembler.py [Warning message]
msgid "WARNING: Paused job \"%s\" because of rating (%s)"
msgstr "ATENÇÃO: Tarefa \"%s\" em pausa em razão de pontuação (%s)"

#: sabnzbd/assembler.py [Warning message]
msgid "WARNING: Aborted job \"%s\" because of rating (%s)"
msgstr "ATENÇÃO: Tarefa \"%s\" interrompida em razão de pontuação (%s)"

#: sabnzbd/assembler.py
msgid "Aborted, rating filter matched (%s)"
msgstr "Interrompido, filtro de pontuação encontrado (%s)"

#: sabnzbd/assembler.py # sabnzbd/assembler.py # sabnzbd/misc.py [Error message]
msgid "%s missing"
msgstr "faltando %s"

#: sabnzbd/assembler.py [Warning message]
msgid ""
"Job \"%s\" is probably encrypted due to RAR with same name inside this RAR"
msgstr ""

#: sabnzbd/assembler.py [Warning message]
msgid "Job \"%s\" is probably encrypted: \"password\" in filename \"%s\""
msgstr ""

#: sabnzbd/assembler.py
msgid "video"
msgstr "vídeo"

#: sabnzbd/assembler.py
msgid "audio"
msgstr "áudio"

#: sabnzbd/assembler.py
msgid "spam"
msgstr "spam"

#: sabnzbd/assembler.py
msgid "passworded"
msgstr "protegido por senha"

#: sabnzbd/assembler.py
msgid "downvoted"
msgstr "votos negativos recebido"

#: sabnzbd/assembler.py
msgid "keywords"
msgstr "palavras chave"

#: sabnzbd/bpsmeter.py [Warning message]
msgid "Quota spent, pausing downloading"
msgstr "Quota esgotada, pausando o download"

#: sabnzbd/cfg.py
msgid "%s is not a valid email address"
msgstr "%s não é um endereço de e-mail válido"

#: sabnzbd/cfg.py # sabnzbd/interface.py
msgid "Server address required"
msgstr "Endereço do servidor necessário"

#: sabnzbd/config.py
msgid "Cannot create %s folder %s"
msgstr "Não foi possível criar %s pasta %s"

#: sabnzbd/config.py [Error message] # sabnzbd/config.py [Error message]
msgid "Cannot write to INI file %s"
msgstr "Não é possível gravar no arquivo INI %s"

#: sabnzbd/config.py [Error message]
msgid "Cannot create backup file for %s"
msgstr "Não é possível criar um arquivo de backup para %s"

#: sabnzbd/config.py [Error message]
msgid "Incorrectly encoded password %s"
msgstr "Senha %s codificada incorretamente"

#: sabnzbd/config.py
msgid "%s is not a correct octal value"
msgstr "%s não é um valor octal correto"

#: sabnzbd/config.py
msgid "UNC path \"%s\" not allowed here"
msgstr "O caminho UNC \"%s\" não é permitido aqui"

#: sabnzbd/config.py
msgid "Error: Path length should be below %s."
msgstr "Erro: Tamanho do caminho deve ser menor que %s."

#: sabnzbd/config.py
msgid "Error: Queue not empty, cannot change folder."
msgstr "Erro: A fila não está vazia. Não será possível mudar de pasta."

#: sabnzbd/database.py [Error message]
msgid "Cannot write to History database, check access rights!"
msgstr ""
"Não é possível gravar os dados de histórico, verifique as permissões de "
"acesso!"

#: sabnzbd/database.py [Error message]
msgid "Damaged History database, created empty replacement"
msgstr "Dados de histórico danificados, criado um substituto vazio"

#: sabnzbd/database.py [Error message]
msgid "SQL Command Failed, see log"
msgstr "O comando SQL falhou. Consulte o log"

#: sabnzbd/database.py [Error message]
msgid "SQL Commit Failed, see log"
msgstr "O commit do SQL falhou. Consulte o log"

#: sabnzbd/database.py [Error message]
msgid "Failed to close database, see log"
msgstr "Falha ao fechar o banco de dados. Consulte o log"

#: sabnzbd/database.py [Error message] # sabnzbd/database.py [Error message]
msgid "Invalid stage logging in history for %s"
msgstr "Registro inválido de etapa no histórico para %s"

#: sabnzbd/decoder.py
msgid "Decoding %s failed"
msgstr "Falha ao decodificar %s"

#: sabnzbd/decoder.py
msgid "Decoder failure: Out of memory"
msgstr ""

#: sabnzbd/decoder.py
msgid "CRC Error in %s (%s -> %s)"
msgstr "Erro de CRC em %s (%s -> %s)"

#: sabnzbd/decoder.py
msgid "Badly formed yEnc article in %s"
msgstr "Artigo yEnc mal formado em %s"

#: sabnzbd/decoder.py
msgid "Unknown Error while decoding %s"
msgstr "Erro desconhecido ao decodificar %s"

#: sabnzbd/decoder.py
msgid "UUencode detected, only yEnc encoding is supported [%s]"
msgstr ""

#: sabnzbd/decoder.py
msgid "%s => missing from all servers, discarding"
msgstr "%s => faltando em todos os servidores. Descartando"

#: sabnzbd/directunpacker.py # sabnzbd/directunpacker.py
#: sabnzbd/directunpacker.py # sabnzbd/skintext.py
msgid "Direct Unpack"
msgstr ""

#: sabnzbd/directunpacker.py # sabnzbd/skintext.py [PP status]
#: sabnzbd/skintext.py [History: job status]
msgid "Completed"
msgstr "Concluído"

#: sabnzbd/directunpacker.py # sabnzbd/newsunpack.py
msgid "Unpacked %s files/folders in %s"
msgstr "Descompactados %s arquivos/pastas em %s"

#: sabnzbd/directunpacker.py [Warning message]
msgid "Direct Unpack was automatically enabled."
msgstr ""

#: sabnzbd/directunpacker.py [Warning message] # sabnzbd/skintext.py
msgid ""
"Jobs will start unpacking during the downloading to reduce post-processing "
"time. Only works for jobs that do not need repair."
msgstr ""

#: sabnzbd/dirscanner.py # sabnzbd/dirscanner.py # sabnzbd/dirscanner.py
#: sabnzbd/dirscanner.py [Error message] # sabnzbd/dirscanner.py [Warning message] # sabnzbd/rss.py [Warning message]
msgid "Cannot read %s"
msgstr "Não é possível ler %s"

#: sabnzbd/dirscanner.py [Error message] # sabnzbd/dirscanner.py [Error message]
msgid "Error while adding %s, removing"
msgstr "Erro ao adicionar %s. Removendo"

#: sabnzbd/dirscanner.py [Error message] # sabnzbd/dirscanner.py [Error message]
msgid "Error removing %s"
msgstr "Erro ao remover %s"

<<<<<<< HEAD
#: sabnzbd/dirscanner.py [Warning message] # sabnzbd/rss.py [Warning message]
msgid "Cannot read %s"
msgstr "Não é possível ler %s"

#: sabnzbd/dirscanner.py [Error message]
msgid "Error while adding %s, removing"
msgstr "Erro ao adicionar %s. Removendo"

=======
>>>>>>> ba7d906b
#: sabnzbd/dirscanner.py [Error message] # sabnzbd/dirscanner.py [Error message]
msgid "Cannot read Watched Folder %s"
msgstr "Não é possível ler a Pasta de Assistidos %s"

#: sabnzbd/downloader.py
msgid "Resuming"
msgstr "Continuar"

#: sabnzbd/downloader.py # sabnzbd/osxmenu.py # sabnzbd/sabtray.py
#: sabnzbd/sabtraylinux.py # sabnzbd/skintext.py [PP status] # sabnzbd/skintext.py [Priority pick list]
#: sabnzbd/skintext.py
msgid "Paused"
msgstr "Pausado"

#: sabnzbd/downloader.py [Warning message] # sabnzbd/interface.py [Warning message] # sabnzbd/skintext.py
msgid "You must set a maximum bandwidth before you can set a bandwidth limit"
msgstr ""
"Você deve definir a largura de banda máxima antes de definir um limite de "
"banda"

#: sabnzbd/downloader.py # sabnzbd/downloader.py [Warning message]
msgid "Server %s will be ignored for %s minutes"
msgstr "O servidor %s será ignorado por %s minutos"

#: sabnzbd/downloader.py [Error message]
msgid "Failed to initialize %s@%s with reason: %s"
msgstr "Falha ao iniciar %s@%s devido as seguintes razões: %s"

#: sabnzbd/downloader.py # sabnzbd/downloader.py [Warning message]
msgid "Too many connections to server %s"
msgstr "Excesso de conexões ao servidor %s"

#: sabnzbd/downloader.py # sabnzbd/downloader.py [Warning message]
msgid "Probable account sharing"
msgstr "Provável compartilhamento de conta"

#: sabnzbd/downloader.py # sabnzbd/downloader.py [Error message]
msgid "Failed login for server %s"
msgstr "Falha de logon ao servidor %s"

#: sabnzbd/downloader.py # sabnzbd/downloader.py [Warning message]
#: sabnzbd/downloader.py # sabnzbd/downloader.py [Warning message]
msgid "Cannot connect to server %s [%s]"
msgstr "Não é possível conectar ao servidor %s [%s]"

#: sabnzbd/downloader.py [Error message]
msgid "Connecting %s@%s failed, message=%s"
msgstr "A conexão a %s@%s falhou. Mensagem=%s"

#: sabnzbd/downloader.py # sabnzbd/downloader.py
msgid "Server %s requires user/password"
msgstr "Servidor %s requer usuário/senha"

#: sabnzbd/downloader.py [Error message]
msgid "Suspect error in downloader"
msgstr "Erro suspeito no downloader"

#: sabnzbd/downloader.py # sabnzbd/skintext.py
msgid "Shutting down"
msgstr "Encerrando"

#: sabnzbd/emailer.py # sabnzbd/emailer.py
msgid "Failed to connect to mail server"
msgstr "Falha ao conectar ao servidor de e-mail"

#: sabnzbd/emailer.py
msgid "Failed to initiate TLS connection"
msgstr "Falha ao iniciar a conexão TLS"

#: sabnzbd/emailer.py
msgid "The server didn't reply properly to the helo greeting"
msgstr "O servidor não respondeu propriamente a chamada de reconhecimento"

#: sabnzbd/emailer.py
msgid "Failed to authenticate to mail server"
msgstr "Falha ao autenticar com o servidor de e-mail"

#: sabnzbd/emailer.py
msgid "No suitable authentication method was found"
msgstr "Nenhum método de autenticação apropriado foi encontrado"

#: sabnzbd/emailer.py
msgid "Unknown authentication failure in mail server"
msgstr "Falha de autenticação desconhecida no servidor de e-mail"

#: sabnzbd/emailer.py
msgid "Failed to send e-mail"
msgstr "Falha ao enviar o e-mail"

#: sabnzbd/emailer.py
msgid "Failed to close mail connection"
msgstr "Falha ao fechar a conexão de e-mail"

#: sabnzbd/emailer.py
msgid "Email succeeded"
msgstr "E-mail enviado com sucesso"

#: sabnzbd/emailer.py [Error message]
msgid "Cannot find email templates in %s"
msgstr "Não é possível encontrar modelos de e-mail em %s"

#: sabnzbd/emailer.py
msgid "No recipients given, no email sent"
msgstr "Nenhum destinário fornecido, e-mail não enviado"

#: sabnzbd/emailer.py
msgid "Invalid encoding of email template %s"
msgstr "Codificação inválida do modelo de e-mail %s"

#: sabnzbd/emailer.py
msgid "No email templates found"
msgstr "Nenhum modelo de e-mail encontrado"

#: sabnzbd/emailer.py
msgid ""
"To: %s\n"
"From: %s\n"
"Date: %s\n"
"Subject: SABnzbd reports Disk Full\n"
"\n"
"Hi,\n"
"\n"
"SABnzbd has stopped downloading, because the disk is almost full.\n"
"Please make room and resume SABnzbd manually.\n"
"\n"
msgstr ""
"Para: %s\n"
"De: %s\n"
"Data: %s\n"
"Assunto:  SABnzbd informa Disco Cheio\n"
"\n"
"Olá,\n"
"\n"
"SABnzbd parou de baixar porque o disco está quase cheio.\n"
"Por favor, arrume espaço e continue SABnzbd manualmente.\n"
"\n"

#: sabnzbd/interface.py
msgid "Warning: LOCALHOST is ambiguous, use numerical IP-address."
msgstr "Atenção: LOCALHOST é ambíguo, use endereço IP numérico."

#: sabnzbd/interface.py
msgid "Server address \"%s:%s\" is not valid."
msgstr "Endereço de servidor \"%s:%s\" não é válido."

#: sabnzbd/interface.py
msgid "User logged in to the web interface"
msgstr ""

#: sabnzbd/interface.py # sabnzbd/notifier.py [Notification]
msgid "User logged in"
msgstr ""

#: sabnzbd/interface.py [Warning message]
msgid "Missing Session key"
msgstr "Faltando chave de sessão"

#: sabnzbd/interface.py
msgid "Error: Session Key Required"
msgstr "Erro: chave de sessão obrigatória"

#: sabnzbd/interface.py [Warning message] # sabnzbd/interface.py
msgid "Error: Session Key Incorrect"
msgstr "Erro: chave de sessão incorreta"

#: sabnzbd/interface.py
msgid ""
"API Key missing, please enter the api key from Config->General into your 3rd "
"party program:"
msgstr ""
"Chave de API faltando. Por favor insira a chave de API de Configuração-"
">Geral em seu programa de terceiros:"

#: sabnzbd/interface.py
msgid ""
"API Key incorrect, Use the api key from Config->General in your 3rd party "
"program:"
msgstr ""
"Chave de API incorreta. Use a chave de API de Configuração->Geral em seu "
"programa de terceiros:"

#: sabnzbd/interface.py
msgid ""
"Authentication missing, please enter username/password from Config->General "
"into your 3rd party program:"
msgstr ""
"Autenticação faltando. Por favor insira usuário/senha de Configuração->Geral "
"em seu programa de terceiros:"

#: sabnzbd/interface.py [Warning message]
msgid ""
"Try our new skin Glitter! Fresh new design that is optimized for desktop and "
"mobile devices. Go to Config -> General to change your skin."
msgstr ""
"Teste a nossa nova skin Glitter! Novo design otimizado para desktop e "
"aparelhos móveis. Vá em Configurações -> Geral para mudar a sua skin"

#: sabnzbd/interface.py
msgid "Unsuccessful login attempt from %s"
msgstr ""

#: sabnzbd/interface.py # sabnzbd/skintext.py [Bytes (used as postfix, as in "GB", "TB")]
msgid "B"
msgstr "B"

#: sabnzbd/interface.py # sabnzbd/interface.py
msgid ""
"&nbsp<br />SABnzbd shutdown finished.<br />Wait for about 5 second and then "
"click the button below.<br /><br /><strong><a "
"href=\"..\">Refresh</a></strong><br />"
msgstr ""
"&nbsp<br />Encerramento do SABnzbd concluído.<br />Espere cerca de 5 "
"segundos e, em seguida, clique no botão abaixo.<br /><br /><strong><a "
"href=\"..\">Atualizar</a></strong><br />"

#: sabnzbd/interface.py # sabnzbd/skintext.py [Config->RSS, tab header]
msgid "Feed"
msgstr "Feed"

#: sabnzbd/interface.py
msgid "Daily"
msgstr "Diariamente"

#: sabnzbd/interface.py # sabnzbd/skintext.py
msgid "Monday"
msgstr "segunda-feira"

#: sabnzbd/interface.py # sabnzbd/skintext.py
msgid "Tuesday"
msgstr "terça-feira"

#: sabnzbd/interface.py # sabnzbd/skintext.py
msgid "Wednesday"
msgstr "quarta-feira"

#: sabnzbd/interface.py # sabnzbd/skintext.py
msgid "Thursday"
msgstr "quinta-feira"

#: sabnzbd/interface.py # sabnzbd/skintext.py
msgid "Friday"
msgstr "sexta-feira"

#: sabnzbd/interface.py # sabnzbd/skintext.py
msgid "Saturday"
msgstr "sábado"

#: sabnzbd/interface.py # sabnzbd/skintext.py
msgid "Sunday"
msgstr "domingo"

#: sabnzbd/interface.py # sabnzbd/skintext.py
msgid "off"
msgstr "desligado"

#: sabnzbd/interface.py
msgid "Undefined server!"
msgstr "Servidor não definido!"

#: sabnzbd/interface.py # sabnzbd/interface.py
msgid "Incorrect parameter"
msgstr "Parâmetro incorreto"

#: sabnzbd/interface.py # sabnzbd/interface.py
msgid "Back"
msgstr "Voltar"

#: sabnzbd/interface.py # sabnzbd/skintext.py
msgid "ERROR:"
msgstr "ERRO:"

#: sabnzbd/interface.py # sabnzbd/interface.py
#: sabnzbd/interface.py # sabnzbd/interface.py
#: sabnzbd/interface.py # sabnzbd/interface.py
#: sabnzbd/interface.py # sabnzbd/interface.py
#: sabnzbd/interface.py
msgid "Incorrect value for %s: %s"
msgstr "Valor incorreto para %s: %s"

#: sabnzbd/misc.py
msgid "d"
msgstr "d"

#: sabnzbd/misc.py
msgid "h"
msgstr "h"

#: sabnzbd/misc.py
msgid "m"
msgstr "m"

#: sabnzbd/misc.py [Error message] # sabnzbd/tvsort.py [Error message]
msgid "Cannot create directory %s"
msgstr "Não é possível criar a pasta %s"

#: sabnzbd/misc.py [Error message]
msgid "%s directory: %s error accessing"
msgstr "pasta %s: %s erro de acesso"

#: sabnzbd/misc.py [Error message]
msgid "Failed making (%s)"
msgstr "Falha ao criar (%s)"

#: sabnzbd/misc.py [Error message] # sabnzbd/postproc.py
msgid "Failed moving %s to %s"
msgstr "Falha ao mover %s para %s"

#: sabnzbd/misc.py [Error message]
msgid "Error creating SSL key and certificate"
msgstr "Erro ao criar chave SSL e certificado"

#: sabnzbd/misc.py [Warning message]
msgid ""
"Your password file contains more than 30 passwords, testing all these "
"passwords takes a lot of time. Try to only list useful passwords."
msgstr ""

#: sabnzbd/misc.py [Error message]
msgid "Cannot change permissions of %s"
msgstr "Não é possível alterar permissões de %s"

#: sabnzbd/newsunpack.py # sabnzbd/newsunpack.py
#: sabnzbd/newsunpack.py # sabnzbd/newsunpack.py
#: sabnzbd/postproc.py
msgid "PostProcessing was aborted (%s)"
msgstr "O pós-processamento foi cancelado (%s)"

#: sabnzbd/newsunpack.py # sabnzbd/skintext.py [PP phase "script"] # sabnzbd/skintext.py
#: sabnzbd/skintext.py [Notification Script settings]
msgid "Script"
msgstr "Script"

#: sabnzbd/newsunpack.py [Warning message]
msgid "Unpack nesting too deep [%s]"
msgstr "Aninhamento de descompactação com muitos níveis [%s]"

#: sabnzbd/newsunpack.py # sabnzbd/newsunpack.py
msgid "Joining"
msgstr "Unindo"

#: sabnzbd/newsunpack.py
msgid "Incomplete sequence of joinable files"
msgstr "Sequência de arquivos multiparte incompleta"

#: sabnzbd/newsunpack.py # sabnzbd/newsunpack.py
msgid "File join of %s failed"
msgstr "A união de arquivos de %s falhou"

#: sabnzbd/newsunpack.py # sabnzbd/newsunpack.py
msgid "[%s] Error \"%s\" while joining files"
msgstr "[%s] Erro \"%s\" na união de arquivos"

#: sabnzbd/newsunpack.py [Error message] # sabnzbd/newsunpack.py [Error message]
msgid "Error \"%s\" while running file_join on %s"
msgstr "Erro \"%s\" ao executar file_join em %s"

#: sabnzbd/newsunpack.py
msgid "[%s] Joined %s files"
msgstr "[%s] Unidos %s arquivos"

#: sabnzbd/newsunpack.py # sabnzbd/newsunpack.py
msgid "Unpacking failed, %s"
msgstr "A descompactação falhou. %s"

#: sabnzbd/newsunpack.py
msgid "[%s] Error \"%s\" while unpacking RAR files"
msgstr "[%s] Erro \"%s\" ao descompactar os arquivos RAR"

#: sabnzbd/newsunpack.py [Error message]
msgid "Error \"%s\" while running rar_unpack on %s"
msgstr "Erro \"%s\" ao executar rar_unpack em %s"

#: sabnzbd/newsunpack.py [Warning message] # sabnzbd/newsunpack.py [Warning message]
#: sabnzbd/newsunpack.py [Warning message] # sabnzbd/newsunpack.py [Warning message]
#: sabnzbd/newsunpack.py [Warning message] # sabnzbd/newsunpack.py [Warning message]
#: sabnzbd/newsunpack.py [Warning message]
msgid "Deleting %s failed!"
msgstr "A exclusão de %s falhou!"

#: sabnzbd/newsunpack.py
msgid "Trying unrar with password \"%s\""
msgstr "Tentando descompactar com a senha \"%s\""

#: sabnzbd/newsunpack.py [Error message] # sabnzbd/newsunpack.py
#: sabnzbd/newsunpack.py # sabnzbd/newsunpack.py
msgid "Unpacking failed, archive requires a password"
msgstr "A descompactação falhou. O arquivo exige uma senha"

#: sabnzbd/newsunpack.py # sabnzbd/newsunpack.py
#: sabnzbd/newsunpack.py # sabnzbd/newsunpack.py
msgid "Unpacking"
msgstr "Descompactando"

#: sabnzbd/newsunpack.py # sabnzbd/skintext.py [PP phase "unpack"]
msgid "Unpack"
msgstr "Descompactar"

#: sabnzbd/newsunpack.py # sabnzbd/newsunpack.py
msgid "Unpacking failed, unable to find %s"
msgstr "A descompactação falhou. Não foi possível encontrar %s"

#: sabnzbd/newsunpack.py [Warning message]
msgid "ERROR: unable to find \"%s\""
msgstr "ERRO: Não foi possível encontrar \"%s\""

#: sabnzbd/newsunpack.py
msgid "Unpacking failed, CRC error"
msgstr "A descompactação falhou. Erro de CRC"

#: sabnzbd/newsunpack.py # sabnzbd/newsunpack.py [Warning message]
msgid "ERROR: CRC failed in \"%s\""
msgstr "ERRO: CRC falhou em \"%s\""

#: sabnzbd/newsunpack.py # sabnzbd/newsunpack.py
msgid "Unpacking failed, file too large for filesystem (FAT?)"
msgstr ""

#: sabnzbd/newsunpack.py [Error message]
msgid "ERROR: File too large for filesystem (%s)"
msgstr ""

#: sabnzbd/newsunpack.py # sabnzbd/newsunpack.py
#: sabnzbd/newsunpack.py # sabnzbd/newsunpack.py
msgid "Unpacking failed, write error or disk is full?"
msgstr "A descompactação falhou. Erro de escrita ou disco cheio?"

#: sabnzbd/newsunpack.py [Error message] # sabnzbd/newsunpack.py [Error message]
msgid "ERROR: write error (%s)"
msgstr "ERRO: erro de escrita (%s)"

#: sabnzbd/newsunpack.py # sabnzbd/newsunpack.py
msgid "Unpacking failed, path is too long"
msgstr "Descompactação falhou, o caminho é muito extenso"

#: sabnzbd/newsunpack.py [Error message]
msgid "ERROR: path too long (%s)"
msgstr "ERRO: caminho muito extenso (%s)"

#: sabnzbd/newsunpack.py
msgid "Unpacking failed, see log"
msgstr "A descompactação falhou. Veja o log"

#: sabnzbd/newsunpack.py [Warning message] # sabnzbd/newsunpack.py
msgid "ERROR: %s"
msgstr "ERRO: %s"

#: sabnzbd/newsunpack.py # sabnzbd/newsunpack.py
msgid "Unusable RAR file"
msgstr "Arquivo RAR inutilizável"

#: sabnzbd/newsunpack.py # sabnzbd/newsunpack.py
msgid "Corrupt RAR file"
msgstr ""

#: sabnzbd/newsunpack.py # sabnzbd/newsunpack.py
msgid "%s files in %s"
msgstr "%s arquivos em %s"

#: sabnzbd/newsunpack.py [Error message]
msgid "Error \"%s\" while running unzip() on %s"
msgstr "Erro \"%s\" ao executar unzip() em %s"

#: sabnzbd/newsunpack.py
msgid "Trying 7zip with password \"%s\""
msgstr "Testando 7zip com a senha \"%s\""

#: sabnzbd/newsunpack.py
msgid "7ZIP set \"%s\" is incomplete, cannot unpack"
msgstr "O arquivo 7ZIP \"%s\" está incompleto, impossível descompactar"

#: sabnzbd/newsunpack.py
msgid "Could not unpack %s"
msgstr "Não foi possível descompactar %s"

#: sabnzbd/newsunpack.py
msgid "Quick Checking"
msgstr "Verificação Rápida"

#: sabnzbd/newsunpack.py # sabnzbd/newsunpack.py
#: sabnzbd/newsunpack.py # sabnzbd/newsunpack.py
#: sabnzbd/skintext.py [PP phase "repair"] # sabnzbd/skintext.py
msgid "Repair"
msgstr "Reparar"

#: sabnzbd/newsunpack.py
msgid "[%s] Quick Check OK"
msgstr "[%s] Verificação Rápida OK"

#: sabnzbd/newsunpack.py
msgid "Starting Repair"
msgstr "Iniciando reparação"

#: sabnzbd/newsunpack.py [Warning message]
msgid "Par verify failed on %s, while QuickCheck succeeded!"
msgstr "Validação de par falhou em %s, enquanto QuickCheck foi completo!"

#: sabnzbd/newsunpack.py # sabnzbd/newsunpack.py
#: sabnzbd/newsunpack.py # sabnzbd/newsunpack.py
msgid "Repairing failed, %s"
msgstr "Reparação falhou, %s"

#: sabnzbd/newsunpack.py [Error message]
msgid "Error %s while running par2_repair on set %s"
msgstr "Erro %s ao executar par2_repair no conjunto %s"

#: sabnzbd/newsunpack.py [Error message]
msgid "Error \"%s\" while running par2_repair on set %s"
msgstr "Erro \"%s\" ao executar par2_repair no conjunto %s"

#: sabnzbd/newsunpack.py # sabnzbd/newsunpack.py
msgid ""
"[%s] PAR2 received incorrect options, check your Config->Switches settings"
msgstr ""
"[%s] PAR2 recebeu opções incorretas. Verifique em Configuração->Opções"

#: sabnzbd/newsunpack.py # sabnzbd/newsunpack.py
msgid "[%s] Verified in %s, all files correct"
msgstr "[%s] Verificado em %s. Todos os arquivos corretos"

#: sabnzbd/newsunpack.py # sabnzbd/newsunpack.py
msgid "[%s] Verified in %s, repair is required"
msgstr "[%s] Verificado em %s. É necessário reparar"

#: sabnzbd/newsunpack.py # sabnzbd/newsunpack.py
msgid "Main packet not found..."
msgstr "Pacote principal não encontrado..."

#: sabnzbd/newsunpack.py # sabnzbd/newsunpack.py
msgid ""
"Invalid par2 files or invalid PAR2 parameters, cannot verify or repair"
msgstr ""
<<<<<<< HEAD

#: sabnzbd/newsunpack.py # sabnzbd/newsunpack.py
#: sabnzbd/newsunpack.py # sabnzbd/newsunpack.py
msgid "Repair failed, not enough repair blocks (%s short)"
msgstr "Reparação falhou. Blocos de reparação insuficientes (faltam %s)"
=======
>>>>>>> ba7d906b

#: sabnzbd/newsunpack.py # sabnzbd/newsunpack.py
msgid "Fetching %s blocks..."
msgstr "Obtendo %s blocos..."

#: sabnzbd/newsunpack.py # sabnzbd/newsunpack.py
msgid "Fetching"
msgstr "Obtendo"

#: sabnzbd/newsunpack.py # sabnzbd/newsunpack.py
msgid "Repair failed, not enough repair blocks (%s short)"
msgstr "Reparação falhou. Blocos de reparação insuficientes (faltam %s)"

#: sabnzbd/newsunpack.py # sabnzbd/newsunpack.py
#: sabnzbd/newsunpack.py # sabnzbd/newsunpack.py
msgid "Repairing"
msgstr "Reparando"

#: sabnzbd/newsunpack.py # sabnzbd/newsunpack.py
msgid "[%s] Repaired in %s"
msgstr "[%s] Reparado em %s"

#: sabnzbd/newsunpack.py # sabnzbd/newsunpack.py
#: sabnzbd/newsunpack.py
msgid "Verifying repair"
msgstr ""

#: sabnzbd/newsunpack.py # sabnzbd/newsunpack.py
#: sabnzbd/notifier.py [Notification]
msgid "Disk full"
msgstr "Disco cheio"

#: sabnzbd/newsunpack.py # sabnzbd/newsunpack.py
#: sabnzbd/newsunpack.py # sabnzbd/newsunpack.py
#: sabnzbd/newsunpack.py # sabnzbd/newsunpack.py
msgid "Verifying"
msgstr "Verificando"

#: sabnzbd/newsunpack.py # sabnzbd/newsunpack.py
msgid "Checking extra files"
msgstr ""

#: sabnzbd/newsunpack.py # sabnzbd/newsunpack.py
#: sabnzbd/newsunpack.py # sabnzbd/skintext.py [PP status]
msgid "Checking"
msgstr "Verificando"

#: sabnzbd/newsunpack.py [Error message]
msgid "Python script \"%s\" does not have execute (+x) permission set"
msgstr ""

#: sabnzbd/newswrapper.py
msgid "This server does not allow SSL on this port"
msgstr "Este servidor não permite SSL nesta porta"

#: sabnzbd/newswrapper.py
msgid ""
"Certificate hostname mismatch: the server hostname is not listed in the "
"certificate. This is a server issue."
msgstr ""

#: sabnzbd/newswrapper.py
msgid "Certificate not valid. This is most probably a server issue."
msgstr ""

#: sabnzbd/newswrapper.py
msgid "Server %s uses an untrusted certificate [%s]"
msgstr ""

#: sabnzbd/newswrapper.py # sabnzbd/skintext.py [Main menu item]
msgid "Wiki"
msgstr "Wiki"

#: sabnzbd/notifier.py [Notification]
msgid "Startup/Shutdown"
msgstr "Inicialização/Encerramento"

#: sabnzbd/notifier.py [Notification] # sabnzbd/skintext.py [Config->RSS after adding to queue]
msgid "Added NZB"
msgstr "NZB Adicionado"

#: sabnzbd/notifier.py
msgid "Post-processing started"
msgstr "Pós-processamento iniciado"

#: sabnzbd/notifier.py [Notification]
msgid "Job finished"
msgstr "Tarefa concluída"

#: sabnzbd/notifier.py [Notification]
msgid "Job failed"
msgstr "Tarefa com falha"

#: sabnzbd/notifier.py [Notification]
msgid "Queue finished"
msgstr "Fila concluída"

#: sabnzbd/notifier.py [Notification]
msgid "Other Messages"
msgstr "Outras Mensagens"

#: sabnzbd/notifier.py # sabnzbd/skintext.py
msgid "Not available"
msgstr "Não disponível"

#: sabnzbd/notifier.py # sabnzbd/notifier.py # sabnzbd/notifier.py
#: sabnzbd/notifier.py # sabnzbd/rating.py # sabnzbd/rating.py
msgid "Cannot send, missing required data"
msgstr "Não foi possível enviar, faltam dados obrigatórios"

#: sabnzbd/notifier.py [Warning message] # sabnzbd/notifier.py
msgid "Failed to send Prowl message"
msgstr "Falha ao enviar mensagem Prowl"

#: sabnzbd/notifier.py [Error message]
msgid "Bad response from Pushover (%s): %s"
msgstr "Resposta incorreta do Pushover (%s): %s"

#: sabnzbd/notifier.py [Warning message] # sabnzbd/notifier.py
msgid "Failed to send pushover message"
msgstr "Falha ao enviar mensagem pushover"

#: sabnzbd/notifier.py [Error message]
msgid "Bad response from Pushbullet (%s): %s"
msgstr "Resposta incorreta do Pushbullet (%s): %s"

#: sabnzbd/notifier.py [Warning message] # sabnzbd/notifier.py
msgid "Failed to send pushbullet message"
msgstr "Falha ao enviar mensagem pushbullet"

#: sabnzbd/notifier.py [Error message] # sabnzbd/notifier.py
msgid "Script returned exit code %s and output \"%s\""
msgstr ""

#: sabnzbd/notifier.py
msgid "Notification script \"%s\" does not exist"
msgstr ""

#: sabnzbd/notifier.py # sabnzbd/notifier.py
msgid "Failed to send Windows notification"
msgstr ""

#: sabnzbd/nzbqueue.py [Warning message] # sabnzbd/postproc.py [Warning message]
msgid "Old queue detected, use Status->Repair to convert the queue"
msgstr ""
"Fila antiga detectada, use \"Situação -> Reparação da fila\" para converter "
"a fila"

#: sabnzbd/nzbqueue.py [Error message]
msgid "Incompatible queuefile found, cannot proceed"
msgstr "Encontrado arquivo de fila incompatível. Não é possível continuar"

#: sabnzbd/nzbqueue.py [Error message]
msgid "Error loading %s, corrupt file detected"
msgstr "Erro ao carregar %s. Arquivo corrompido detectado"

#: sabnzbd/nzbqueue.py [Error message]
msgid "Failed to restart NZB after pre-check (%s)"
msgstr "Falha ao renicializar NZB após a pre verificação (%s)"

#: sabnzbd/nzbqueue.py
msgid "NZB added to queue"
msgstr "NZB adicionado à fila"

#: sabnzbd/nzbqueue.py [Warning message]
msgid "%s -> Unknown encoding"
msgstr "%s -> Codificação desconhecida"

#: sabnzbd/nzbstuff.py [Warning message]
msgid "File %s is empty, skipping"
msgstr "Arquivo %s está vazio. Pulando"

#: sabnzbd/nzbstuff.py [Warning message]
msgid "Failed to import %s files from %s"
msgstr "Falha ao importar %s arquivos de %s"

#: sabnzbd/nzbstuff.py [Warning message]
msgid "Incomplete NZB file %s"
msgstr "Arquivo NZB incompleto %s"

#: sabnzbd/nzbstuff.py [Warning message] # sabnzbd/nzbstuff.py [Warning message]
msgid "Invalid NZB file %s, skipping (reason=%s, line=%s)"
msgstr "Arquivo NZB %s inválido. Pulando (razão=%s, linha=%s)"

#: sabnzbd/nzbstuff.py # sabnzbd/nzbstuff.py
msgid "Empty NZB file %s"
msgstr "Arquivo NZB %s vazio"

#: sabnzbd/nzbstuff.py
msgid "Pre-queue script marked job as failed"
msgstr ""

#: sabnzbd/nzbstuff.py [Warning message]
msgid "Ignoring duplicate NZB \"%s\""
msgstr "Ignorando NZB duplicado \"%s\""

#: sabnzbd/nzbstuff.py [Warning message]
msgid "Failing duplicate NZB \"%s\""
msgstr ""

#: sabnzbd/nzbstuff.py # sabnzbd/nzbstuff.py [Warning message]
msgid "Duplicate NZB"
msgstr ""

#: sabnzbd/nzbstuff.py [Warning message]
msgid "Pausing duplicate NZB \"%s\""
msgstr "Pausando NZB duplicado \"%s\""

#: sabnzbd/nzbstuff.py
msgid "Aborted, cannot be completed"
msgstr "Cancelado, não é possível concluir"

#: sabnzbd/nzbstuff.py # sabnzbd/skintext.py
msgid "DUPLICATE"
msgstr "DUPLICADO"

#: sabnzbd/nzbstuff.py [Queue indicator for encrypted job] # sabnzbd/skintext.py
msgid "ENCRYPTED"
msgstr "CRIPTOGRAFADO"

#: sabnzbd/nzbstuff.py # sabnzbd/skintext.py
msgid "TOO LARGE"
msgstr "MUITO GRANDE"

#: sabnzbd/nzbstuff.py # sabnzbd/skintext.py
msgid "INCOMPLETE"
msgstr "INCOMPLETO"

#: sabnzbd/nzbstuff.py # sabnzbd/skintext.py
msgid "UNWANTED"
msgstr "INDESEJADO"

#: sabnzbd/nzbstuff.py # sabnzbd/skintext.py
msgid "FILTERED"
msgstr "FILTRADO"

#: sabnzbd/nzbstuff.py # sabnzbd/skintext.py
msgid "WAIT %s sec"
msgstr "Espere %s segundo(s)"

#: sabnzbd/nzbstuff.py
msgid "PROPAGATING %s min"
msgstr ""

#: sabnzbd/nzbstuff.py
msgid "Downloaded in %s at an average of %sB/s"
msgstr "Baixado em %s a uma média de %sB/s"

#: sabnzbd/nzbstuff.py # sabnzbd/skintext.py [Job details page, file age column header] # sabnzbd/skintext.py
msgid "Age"
msgstr "Idade"

#: sabnzbd/nzbstuff.py
msgid "%s articles were malformed"
msgstr "%s artigos estavam malformados"

#: sabnzbd/nzbstuff.py
msgid "%s articles were missing"
msgstr "%s artigos estavam faltando"

#: sabnzbd/nzbstuff.py
msgid "%s articles had non-matching duplicates"
msgstr "%s artigos tinham duplicatas não-correspondentes"

#: sabnzbd/nzbstuff.py
msgid "%s articles were removed"
msgstr "%s artigos foram removidos"

#: sabnzbd/nzbstuff.py [Error message]
msgid "Error importing %s"
msgstr "Erro ao importar %s"

#: sabnzbd/osxmenu.py # sabnzbd/osxmenu.py # sabnzbd/osxmenu.py
#: sabnzbd/skintext.py [Footer: indicator of warnings] # sabnzbd/skintext.py
msgid "Warnings"
msgstr "Alertas"

#: sabnzbd/osxmenu.py # sabnzbd/osxmenu.py # sabnzbd/sabtray.py
#: sabnzbd/sabtraylinux.py # sabnzbd/skintext.py
msgid "Idle"
msgstr "Inativo"

#: sabnzbd/osxmenu.py
msgid "Configuration"
msgstr "Configuração"

#: sabnzbd/osxmenu.py # sabnzbd/skintext.py [Main menu item] # sabnzbd/skintext.py
msgid "Queue"
msgstr "Fila"

#: sabnzbd/osxmenu.py # sabnzbd/skintext.py [Queue page button]
msgid "Purge Queue"
msgstr "Limpar Fila"

#: sabnzbd/osxmenu.py # sabnzbd/skintext.py [Main menu item]
msgid "History"
msgstr "Histórico"

#: sabnzbd/osxmenu.py # sabnzbd/skintext.py [History page button] # sabnzbd/skintext.py
msgid "Purge History"
msgstr "Limpar Histórico"

#: sabnzbd/osxmenu.py
msgid "Limit Speed"
msgstr "Limitar Velocidade"

#: sabnzbd/osxmenu.py # sabnzbd/sabtray.py # sabnzbd/sabtraylinux.py
#: sabnzbd/skintext.py [#: Config->Scheduler] # sabnzbd/skintext.py [Pause downloading] # sabnzbd/skintext.py [Four way switch for duplicates]
#: sabnzbd/skintext.py [Config->Scheduling]
msgid "Pause"
msgstr "Pausar"

#: sabnzbd/osxmenu.py
msgid "min."
msgstr "min."

#: sabnzbd/osxmenu.py # sabnzbd/sabtray.py # sabnzbd/sabtraylinux.py
#: sabnzbd/skintext.py [#: Config->Scheduler] # sabnzbd/skintext.py [Resume downloading] # sabnzbd/skintext.py [Config->Scheduling]
msgid "Resume"
msgstr "Continuar"

#: sabnzbd/osxmenu.py # sabnzbd/skintext.py [#: Config->Scheduler]
msgid "Scan watched folder"
msgstr "Varrer pasta de assistidos"

#: sabnzbd/osxmenu.py # sabnzbd/sabtray.py # sabnzbd/sabtraylinux.py
msgid "Read all RSS feeds"
msgstr "Ler todos os feeds RSS"

#: sabnzbd/osxmenu.py # sabnzbd/osxmenu.py
msgid "Complete Folder"
msgstr "Pasta de Finalizados"

#: sabnzbd/osxmenu.py # sabnzbd/osxmenu.py
msgid "Incomplete Folder"
msgstr "Pasta de Não-Finalizados"

#: sabnzbd/osxmenu.py # sabnzbd/sabtray.py
msgid "Troubleshoot"
msgstr "Resolução de problemas"

#: sabnzbd/osxmenu.py # sabnzbd/osxmenu.py # sabnzbd/sabtray.py
#: sabnzbd/sabtraylinux.py # sabnzbd/sabtraylinux.py
#: sabnzbd/skintext.py [#: Config->Scheduler] # sabnzbd/skintext.py # sabnzbd/skintext.py [Config->Scheduling]
msgid "Restart"
msgstr "Reiniciar"

#: sabnzbd/osxmenu.py # sabnzbd/sabtray.py
msgid "Restart without login"
msgstr "Reinicie sem login"

#: sabnzbd/osxmenu.py
msgid "Quit"
msgstr "Sair"

#: sabnzbd/osxmenu.py
msgid "Queue First 10 Items"
msgstr "Fila dos primeiros 10 items"

#: sabnzbd/osxmenu.py # sabnzbd/osxmenu.py
msgid "Empty"
msgstr "Esvaziar"

#: sabnzbd/osxmenu.py
msgid "History Last 10 Items"
msgstr "Histórico dos últimos 10 items"

#: sabnzbd/osxmenu.py
msgid "New release available"
msgstr "Nova versão disponível"

#: sabnzbd/osxmenu.py
msgid "Go to wizard"
msgstr "Ir para o assistente"

#: sabnzbd/osxmenu.py # sabnzbd/osxmenu.py # sabnzbd/osxmenu.py
#: sabnzbd/osxmenu.py # sabnzbd/osxmenu.py # sabnzbd/osxmenu.py
#: sabnzbd/osxmenu.py
msgid "Stopping..."
msgstr "Parando..."

#: sabnzbd/panic.py
msgid "Problem with"
msgstr "Problema com"

#: sabnzbd/panic.py
msgid ""
"\n"
"    SABnzbd needs a free tcp/ip port for its internal web server.<br>\n"
"    Port %s on %s was tried , but it is not available.<br>\n"
"    Some other software uses the port or SABnzbd is already running.<br>\n"
"    <br>\n"
"    Please restart SABnzbd with a different port number."
msgstr ""
"\n"
"    SABnzbd precisa de uma porta tcp/ip livre para seu servidor web "
"interno.<br>\n"
"    A porta %s em %s foi tentada, mas não está disponível.<br>\n"
"    Algum outro software usa a porta ou o SABnzbd já está rodando.<br>\n"
"    <br>\n"
"    Por favor reinicie o SABnzbd com um número de porta diferente."

#: sabnzbd/panic.py
msgid ""
"If you get this error message again, please try a different number.<br>"
msgstr ""
"Se você receber esta mensagem de erro outra vez, tente um número "
"diferente.<br>"

#: sabnzbd/panic.py
msgid ""
"\n"
"    SABnzbd needs a valid host address for its internal web server.<br>\n"
"    You have specified an invalid address.<br>\n"
"    Safe values are <b>localhost</b> and <b>0.0.0.0</b><br>\n"
"    <br>\n"
"    Please restart SABnzbd with a proper host address."
msgstr ""
"\n"
"    SABnzbd precisa de um endereço de host válido para seu servidor web "
"interno.<br>\n"
"    Você especificou um endereço inválido.<br>\n"
"    Valores seguros são <b>localhost</b> e <b>0.0.0.0</b><br>\n"
"    <br>\n"
"    Por favor reinicie o SABnzbd com um endereço de host correto."

#: sabnzbd/panic.py
msgid ""
"\n"
"    SABnzbd detected saved data from an other SABnzbd version<br>\n"
"    but cannot re-use the data of the other program.<br><br>\n"
"    You may want to finish your queue first with the other program.<br><br>\n"
"    After that, start this program with the \"--clean\" option.<br>\n"
"    This will erase the current queue and history!<br>\n"
"    SABnzbd read the file \"%s\"."
msgstr ""
"\n"
"    SABnzbd detectou dados salvos de outra versão do SABnzbd<br>\n"
"    mas não pode reutilizar os dados do outro programa.<br><br>\n"
"    Você pode querer terminar sua fila antes com o outro programa.<br><br>\n"
"    Após isso inicie este programa com a opção \"--clean\".<br>\n"
"    Isto irá apagar a fila atual e histórico!<br>\n"
"    SABnzbd leu o arquivo \"%s\"."

#: sabnzbd/panic.py
msgid ""
"\n"
"    SABnzbd cannot find its web interface files in %s.<br>\n"
"    Please install the program again.<br>\n"
"    <br>\n"
msgstr ""
"\n"
"    SABnzbd não pode encontrar seus arquivos da interface web em %s.<br>\n"
"    Por favor instale o programa novamente.<br>\n"
"    <br>\n"

#: sabnzbd/panic.py
msgid "SABnzbd detected a fatal error:"
msgstr "SABnzbd detectou um erro fatal:"

#: sabnzbd/panic.py
msgid ""
"\n"
"    SABnzbd detected that the file sqlite3.dll is missing.<br><br>\n"
"    Some poorly designed virus-scanners remove this file.<br>\n"
"    Please check your virus-scanner, try to re-install SABnzbd and complain "
"to your virus-scanner vendor.<br>\n"
"    <br>\n"
msgstr ""
"\n"
"    SABnzbd detectou que o arquivo sqlite3.dll está faltando.<br><br>\n"
"    Alguns anti-vírus mal projetados removem este arquivo.<br>\n"
"    Por favor, verifique o seu anti-vírus, tente reinstalar o SABnzbd e "
"reclame com o seu fornecedor de anti-vírus.<br>\n"
"    <br>\n"

#: sabnzbd/panic.py
msgid "Press Startkey+R and type the line (example):"
msgstr "Aperte a tecla Windows+R e digite a linha (exemplo):"

#: sabnzbd/panic.py
msgid "Open a Terminal window and type the line (example):"
msgstr "Abra uma janela de terminal e digite a linha (exemplo):"

#: sabnzbd/panic.py
msgid "Program did not start!"
msgstr "O programa não iniciou!"

#: sabnzbd/panic.py
msgid ""
"Unable to bind to port %s on %s. Some other software uses the port or "
"SABnzbd is already running."
msgstr ""

#: sabnzbd/panic.py # sabnzbd/panic.py
msgid "Fatal error"
msgstr "Erro fatal"

#: sabnzbd/panic.py [Warning message]
msgid "Cannot launch the browser, probably not found"
msgstr "Não é possível iniciar o navegador. Provavelmente não foi encontrado"

#: sabnzbd/panic.py
msgid "Access denied"
msgstr "Acesso negado"

#: sabnzbd/panic.py
msgid "Error %s: You need to provide a valid username and password."
msgstr "Erro %s: Você precisa fornecer um nome de usuário e senha válidos."

#: sabnzbd/postproc.py [Warning message]
msgid ""
"Completed Download Folder %s is on FAT file system, limiting maximum file "
"size to 4GB"
msgstr ""

#: sabnzbd/postproc.py
msgid "Download might fail, only %s of required %s available"
msgstr ""
"O download pode falhar. Somente %s de %s necessários estão disponíveis"

#: sabnzbd/postproc.py
msgid "Download failed - Not on your server(s)"
msgstr "O download falhou - Não está em seu(s) servidor(s)"

#: sabnzbd/postproc.py
msgid "No post-processing because of failed verification"
msgstr "Sem pós-processamento por causa de falha na verificação"

#: sabnzbd/postproc.py
msgid "Moving"
msgstr "Movendo"

#: sabnzbd/postproc.py
msgid "Sent %s to queue"
msgstr "Enviados %s para a fila"

#: sabnzbd/postproc.py [Error message]
msgid "Error renaming \"%s\" to \"%s\""
msgstr "Erro ao renomear \"%s\" para \"%s\""

#: sabnzbd/postproc.py
msgid "Failed to move files"
msgstr "Falha ao mover arquivos"

#: sabnzbd/postproc.py
msgid "Running script"
msgstr "Executando script"

#: sabnzbd/postproc.py
msgid "Running user script %s"
msgstr "Executando script de usuário %s"

#: sabnzbd/postproc.py
msgid "Ran %s"
msgstr "%s executado"

#: sabnzbd/postproc.py
msgid "Script exit code is %s"
msgstr "Código de saída do script é %s"

#: sabnzbd/postproc.py # sabnzbd/skintext.py
msgid "More"
msgstr "Mais"

#: sabnzbd/postproc.py [Error message]
msgid "Post Processing Failed for %s (%s)"
msgstr "O pós-processamento falhou para %s (%s)"

#: sabnzbd/postproc.py
msgid "see logfile"
msgstr "veja o arquivo de log"

#: sabnzbd/postproc.py # sabnzbd/postproc.py
msgid "Download Failed"
msgstr "O download falhou"

#: sabnzbd/postproc.py [Error message]
msgid "Cleanup of %s failed."
msgstr "A limpeza de %s falhou."

#: sabnzbd/postproc.py [Error message]
msgid "Error removing workdir (%s)"
msgstr "Erro ao remover a pasta de trabalho (%s)"

#: sabnzbd/postproc.py
msgid "Download Completed"
msgstr "Download concluído"

#: sabnzbd/postproc.py [Error message]
msgid "Cannot create final folder %s"
msgstr "Não é possível criar a pasta final %s"

#: sabnzbd/postproc.py
msgid "Post-processing"
msgstr "Pós-processamento"

#: sabnzbd/postproc.py
msgid "[%s] No par2 sets"
msgstr "[%s] Nenhum conjunto par2"

#: sabnzbd/postproc.py # sabnzbd/postproc.py
msgid "Trying SFV verification"
msgstr "Tentando verificação SFV"

#: sabnzbd/postproc.py
msgid "Some files failed to verify against \"%s\""
msgstr "Alguns arquivos falharam na verificação de \"%s\""

#: sabnzbd/postproc.py
msgid "Verified successfully using SFV files"
msgstr "Verificado com sucesso. Usando arquivos SFV."

#: sabnzbd/postproc.py # sabnzbd/postproc.py
msgid "Trying RAR-based verification"
msgstr ""

#: sabnzbd/postproc.py # sabnzbd/postproc.py
msgid "[%s] RAR-based verification failed: %s"
msgstr ""

#: sabnzbd/postproc.py # sabnzbd/skintext.py # sabnzbd/skintext.py
msgid "Passworded"
msgstr "com senha"

#: sabnzbd/postproc.py
msgid "RAR files verified successfully"
msgstr ""

#: sabnzbd/postproc.py
msgid "RAR files failed to verify"
msgstr ""

#: sabnzbd/postproc.py [Error message] # sabnzbd/postproc.py [Error message]
msgid "Removing %s failed"
msgstr "A remoção de %s falhou"

#: sabnzbd/powersup.py [Error message]
msgid "Failed to hibernate system"
msgstr "Falha ao hibernar o sistema"

#: sabnzbd/powersup.py [Error message] # sabnzbd/powersup.py [Error message]
msgid "Failed to standby system"
msgstr "Falha ao colocar o sistema em espera"

#: sabnzbd/powersup.py [Error message]
msgid "Error while shutting down system"
msgstr "Erro ao desligar o sistema"

#: sabnzbd/rating.py [Warning message]
msgid "Indexer id (%s) not found for ratings file"
msgstr "Indexador id (%s) não foi encontrador para avaliar arquivos"

#: sabnzbd/rating.py # sabnzbd/skintext.py [Address of Growl server]
msgid "Server address"
msgstr "Endereço do servidor"

#: sabnzbd/rating.py # sabnzbd/skintext.py # sabnzbd/skintext.py
msgid "API Key"
msgstr "Chave API"

#: sabnzbd/rating.py # sabnzbd/skintext.py
msgid ""
"This key provides identity to indexer. Check your profile on the indexer's "
"website."
msgstr ""

#: sabnzbd/rss.py [Error message] # sabnzbd/rss.py
msgid "Incorrect RSS feed description \"%s\""
msgstr "Descrição de feed RSS incorreta \"%s\""

#: sabnzbd/rss.py # sabnzbd/rss.py
msgid "Failed to retrieve RSS from %s: %s"
msgstr "Falha ao obter RSS de %s: %s"

#: sabnzbd/rss.py
msgid "Do not have valid authentication for feed %s"
msgstr "Não há autenticação válida para o feed %s"

#: sabnzbd/rss.py
msgid "Server side error (server code %s); could not get %s on %s"
msgstr ""
"Erro do servidor (código do servidor %s); não foi possível obter %s de %s"

#: sabnzbd/rss.py # sabnzbd/urlgrabber.py
msgid "Server %s uses an untrusted HTTPS certificate"
msgstr "Servidor %s usa um certificado HTTPS não confiável"

#: sabnzbd/rss.py
msgid "RSS Feed %s was empty"
msgstr "O feed RSS %s estava vazio"

#: sabnzbd/rss.py # sabnzbd/rss.py
msgid "Incompatible feed"
msgstr "Feed incompatível"

#: sabnzbd/rss.py [Warning message]
msgid "Empty RSS entry found (%s)"
msgstr "Entrada RSS vazia encontrada (%s)"

#: sabnzbd/sabtray.py # sabnzbd/sabtraylinux.py
msgid "Show interface"
msgstr "Exibir interface"

#: sabnzbd/sabtray.py # sabnzbd/sabtraylinux.py
msgid "Open complete folder"
msgstr "Abrir pasta de finalizados"

#: sabnzbd/sabtray.py # sabnzbd/sabtraylinux.py
#: sabnzbd/sabtraylinux.py # sabnzbd/skintext.py [#: Config->Scheduler] # sabnzbd/skintext.py [Shutdown SABnzbd]
#: sabnzbd/skintext.py [Config->Scheduling]
msgid "Shutdown"
msgstr "Encerrar"

#: sabnzbd/sabtray.py # sabnzbd/sabtraylinux.py # sabnzbd/skintext.py
msgid "Remaining"
msgstr "Restante"

#: sabnzbd/sabtraylinux.py # sabnzbd/skintext.py # sabnzbd/skintext.py
msgid "Add NZB"
msgstr "Adicionar NZB"

#: sabnzbd/scheduler.py [Warning message]
msgid "Bad schedule %s at %s:%s"
msgstr "Agendamento %s incorreto em %s:%s"

#: sabnzbd/scheduler.py [Warning message]
msgid "Unknown action: %s"
msgstr "Ação desconhecida: %s"

#: sabnzbd/scheduler.py [Warning message] # sabnzbd/scheduler.py [Warning message]
msgid "Schedule for non-existing server %s"
msgstr "Agendamento para um servidor inexistente %s"

#: sabnzbd/skintext.py [Queue status "download"] # sabnzbd/skintext.py [Post processing pick list] # sabnzbd/skintext.py [Config->RSS button "download item"]
msgid "Download"
msgstr "Download"

#: sabnzbd/skintext.py [PP phase "filejoin"]
msgid "Join files"
msgstr "Unir arquivos"

#: sabnzbd/skintext.py [PP Source of the NZB (path or URL)] # sabnzbd/skintext.py [Where to find the SABnzbd sourcecode]
msgid "Source"
msgstr "Código fonte"

#: sabnzbd/skintext.py [PP Distribution over servers] # sabnzbd/skintext.py [Main menu item]
msgid "Servers"
msgstr "Servidores"

#: sabnzbd/skintext.py [PP Failure message]
msgid "Failure"
msgstr "Falha"

#: sabnzbd/skintext.py [PP status] # sabnzbd/skintext.py
msgid "Failed"
msgstr "Falhou"

#: sabnzbd/skintext.py [Queue and PP status]
msgid "Waiting"
msgstr "Aguardando"

#: sabnzbd/skintext.py [PP status]
msgid "Repairing..."
msgstr "Reparando..."

#: sabnzbd/skintext.py [PP status]
msgid "Extracting..."
msgstr "Extraindo..."

#: sabnzbd/skintext.py [PP status]
msgid "Moving..."
msgstr "Movendo..."

#: sabnzbd/skintext.py [PP status]
msgid "Running script..."
msgstr "Executando script..."

#: sabnzbd/skintext.py [PP status]
msgid "Fetching extra blocks..."
msgstr "Obtendo blocos extras..."

#: sabnzbd/skintext.py [PP status]
msgid "Quick Check..."
msgstr "Verificação Rápida..."

#: sabnzbd/skintext.py [PP status]
msgid "Verifying..."
msgstr "Verificando..."

#: sabnzbd/skintext.py [Pseudo-PP status, in reality used for Queue-status] # sabnzbd/skintext.py
msgid "Downloading"
msgstr "Baixando"

#: sabnzbd/skintext.py # sabnzbd/skintext.py
msgid "Propagation delay"
msgstr ""

#: sabnzbd/skintext.py [#: Config->Scheduler] # sabnzbd/skintext.py [Config->Scheduling]
msgid "Frequency"
msgstr "Frequência"

#: sabnzbd/skintext.py [#: Config->Scheduler] # sabnzbd/skintext.py [Config->Scheduling] # sabnzbd/skintext.py [Job details page, section header]
msgid "Action"
msgstr "Ação"

#: sabnzbd/skintext.py [#: Config->Scheduler] # sabnzbd/skintext.py [Config->Scheduling]
msgid "Arguments"
msgstr "Parâmetros"

#: sabnzbd/skintext.py [#: Config->Scheduler]
msgid "Task"
msgstr "Tarefa"

#: sabnzbd/skintext.py [#: Config->Scheduler]
msgid "disable server"
msgstr "desativar o servidor"

#: sabnzbd/skintext.py [#: Config->Scheduler]
msgid "enable server"
msgstr "ativar o servidor"

#: sabnzbd/skintext.py [#: Config->Scheduler]
msgid "Speedlimit"
msgstr "Limite de velocidade"

#: sabnzbd/skintext.py [#: Config->Scheduler]
msgid "Pause All"
msgstr "Pausar Todos"

#: sabnzbd/skintext.py [#: Config->Scheduler]
msgid "Pause post-processing"
msgstr "Pausar o pós-processamento"

#: sabnzbd/skintext.py [#: Config->Scheduler]
msgid "Resume post-processing"
msgstr "Continuar o pós-processamento"

#: sabnzbd/skintext.py [#: Config->Scheduler]
msgid "Read RSS feeds"
msgstr "Ler feeds RSS"

#: sabnzbd/skintext.py [Config->Scheduler]
msgid "Remove failed jobs"
msgstr "Remover tarefas com falha"

#: sabnzbd/skintext.py [Config->Scheduler]
msgid "Remove completed jobs"
msgstr "Remover trabalhos encerrados"

#: sabnzbd/skintext.py [Config->Scheduler]
msgid "Pause low prioirty jobs"
msgstr "Pausa tarefas de baixa prioridade"

#: sabnzbd/skintext.py [Config->Scheduler]
msgid "Pause normal prioirty jobs"
msgstr "Pausa tarefas de prioridade normal"

#: sabnzbd/skintext.py [Config->Scheduler]
msgid "Pause high prioirty jobs"
msgstr "Pausa tarefas de alta prioridade"

#: sabnzbd/skintext.py [Config->Scheduler]
msgid "Resume low prioirty jobs"
msgstr "Continua tarefas de baixa prioridade"

#: sabnzbd/skintext.py [Config->Scheduler]
msgid "Resume normal prioirty jobs"
msgstr "Continua tarefas de prioridade normal"

#: sabnzbd/skintext.py [Config->Scheduler]
msgid "Resume high prioirty jobs"
msgstr "Continua tarefas de alta prioridade"

#: sabnzbd/skintext.py [Config->Scheduler]
msgid "Enable quota management"
msgstr "Ativar gerenciamento de cota"

#: sabnzbd/skintext.py [Config->Scheduler]
msgid "Disable quota management"
msgstr "Desativar gerenciamento de cota"

#: sabnzbd/skintext.py [Config->Scheduler]
msgid "Pause jobs with category"
msgstr ""

#: sabnzbd/skintext.py [Config->Scheduler]
msgid "Resume jobs with category"
msgstr ""

#: sabnzbd/skintext.py [Prowl priority] # sabnzbd/skintext.py [Prowl priority] # sabnzbd/skintext.py [Three way switch for duplicates]
msgid "Off"
msgstr "Desligado"

#: sabnzbd/skintext.py [Prowl priority]
msgid "Very Low"
msgstr "Muito Baixa"

#: sabnzbd/skintext.py [Prowl priority]
msgid "Moderate"
msgstr "Moderada"

#: sabnzbd/skintext.py [Prowl priority] # sabnzbd/skintext.py [Priority pick list]
msgid "Normal"
msgstr "Normal"

#: sabnzbd/skintext.py [Prowl priority] # sabnzbd/skintext.py [Prowl priority] # sabnzbd/skintext.py [Priority pick list]
msgid "High"
msgstr "Alta"

#: sabnzbd/skintext.py [Prowl priority]
msgid "Emergency"
msgstr "Emergencial"

#: sabnzbd/skintext.py [Prowl priority] # sabnzbd/skintext.py [Priority pick list]
msgid "Low"
msgstr "Baixa"

#: sabnzbd/skintext.py [Megabytes]
msgid "MB"
msgstr "MB"

#: sabnzbd/skintext.py [Gigabytes]
msgid "GB"
msgstr "GB"

#: sabnzbd/skintext.py [One hour]
msgid "hour"
msgstr "hora"

#: sabnzbd/skintext.py [Multiple hours]
msgid "hours"
msgstr "horas"

#: sabnzbd/skintext.py [One minute]
msgid "min"
msgstr "min"

#: sabnzbd/skintext.py [Multiple minutes]
msgid "mins"
msgstr "min"

#: sabnzbd/skintext.py [One second]
msgid "sec"
msgstr "seg"

#: sabnzbd/skintext.py [Multiple seconds]
msgid "seconds"
msgstr "segundos"

#: sabnzbd/skintext.py
msgid "day"
msgstr "dia"

#: sabnzbd/skintext.py
msgid "days"
msgstr "dias"

#: sabnzbd/skintext.py
msgid "week"
msgstr "semana"

#: sabnzbd/skintext.py
msgid "Month"
msgstr "Mês"

#: sabnzbd/skintext.py
msgid "Year"
msgstr "Ano"

#: sabnzbd/skintext.py
msgid "January"
msgstr ""

#: sabnzbd/skintext.py
msgid "February"
msgstr ""

#: sabnzbd/skintext.py
msgid "March"
msgstr ""

#: sabnzbd/skintext.py
msgid "April"
msgstr ""

#: sabnzbd/skintext.py
msgid "May"
msgstr ""

#: sabnzbd/skintext.py
msgid "June"
msgstr ""

#: sabnzbd/skintext.py
msgid "July"
msgstr ""

#: sabnzbd/skintext.py
msgid "August"
msgstr ""

#: sabnzbd/skintext.py
msgid "September"
msgstr ""

#: sabnzbd/skintext.py
msgid "October"
msgstr ""

#: sabnzbd/skintext.py
msgid "November"
msgstr ""

#: sabnzbd/skintext.py
msgid "December"
msgstr ""

#: sabnzbd/skintext.py
msgid "Day of month"
msgstr "Dia do mês"

#: sabnzbd/skintext.py
msgid "This week"
msgstr "Esta semana"

#: sabnzbd/skintext.py # sabnzbd/skintext.py
msgid "This month"
msgstr "Este mês"

#: sabnzbd/skintext.py # sabnzbd/skintext.py
msgid "Today"
msgstr "Hoje"

#: sabnzbd/skintext.py # sabnzbd/skintext.py
msgid "Total"
msgstr "Total"

#: sabnzbd/skintext.py
msgid "on"
msgstr "ligado"

#: sabnzbd/skintext.py [Config: startup parameters of SABnzbd] # sabnzbd/skintext.py [Notification Script settings]
msgid "Parameters"
msgstr "Parâmetros:"

#: sabnzbd/skintext.py
msgid "Python Version"
msgstr "Versão do Python"

#: sabnzbd/skintext.py [Home page of the SABnzbd project]
msgid "Home page"
msgstr "Página inicial"

#: sabnzbd/skintext.py [Used in "IRC or IRC-Webaccess"]
msgid "or"
msgstr "ou"

#: sabnzbd/skintext.py # sabnzbd/skintext.py [Server hostname or IP]
msgid "Host"
msgstr "Host"

#: sabnzbd/skintext.py
msgid "Comment"
msgstr "Comentário"

#: sabnzbd/skintext.py
msgid "Send"
msgstr "Enviar"

#: sabnzbd/skintext.py
msgid "Cancel"
msgstr "Cancelar"

#: sabnzbd/skintext.py
msgid "Other"
msgstr "Outros"

#: sabnzbd/skintext.py
msgid "Report"
msgstr "Informar"

#: sabnzbd/skintext.py
msgid "Video"
msgstr "Vídeo"

#: sabnzbd/skintext.py
msgid "Audio"
msgstr "Áudio"

#: sabnzbd/skintext.py
msgid "Not used"
msgstr "Não utilizado"

#: sabnzbd/skintext.py
msgid "or less"
msgstr "ou menos"

#: sabnzbd/skintext.py
msgid "Log in"
msgstr ""

#: sabnzbd/skintext.py
msgid "Log out"
msgstr ""

#: sabnzbd/skintext.py
msgid "Remember me"
msgstr ""

#: sabnzbd/skintext.py [SABnzbd's theme line]
msgid "The automatic usenet download tool"
msgstr "A ferramenta de download automático da usenet"

#: sabnzbd/skintext.py ["Save" button]
msgid "Save"
msgstr "Gravar"

#: sabnzbd/skintext.py [Used in confirmation popups] # sabnzbd/skintext.py # sabnzbd/skintext.py
#: sabnzbd/skintext.py # sabnzbd/skintext.py
msgid "Are you sure?"
msgstr "Você tem certeza?"

#: sabnzbd/skintext.py [Used in confirmation popups]
msgid "Delete all downloaded files?"
msgstr "Excluir todos os arquivos baixados?"

#: sabnzbd/skintext.py [Main menu item]
msgid "Home"
msgstr "Início"

#: sabnzbd/skintext.py [Main menu item]
msgid "Config"
msgstr "Configuração"

#: sabnzbd/skintext.py [Main menu item] # sabnzbd/skintext.py [History table header]
msgid "Status"
msgstr "Situação"

#: sabnzbd/skintext.py [Main menu item]
msgid "Help"
msgstr "Ajuda"

#: sabnzbd/skintext.py [Main menu item]
msgid "Forum"
msgstr "Fórum"

#: sabnzbd/skintext.py [Main menu item]
msgid "IRC"
msgstr "IRC"

#: sabnzbd/skintext.py [Main menu item]
msgid "Issues"
msgstr ""

#: sabnzbd/skintext.py [Main menu item]
msgid "Support the project, Donate!"
msgstr ""

#: sabnzbd/skintext.py [Main menu item]
msgid "General"
msgstr "Gerais"

#: sabnzbd/skintext.py [Main menu item]
msgid "Folders"
msgstr "Pastas"

#: sabnzbd/skintext.py [Main menu item] # sabnzbd/skintext.py
msgid "Switches"
msgstr "Opções"

#: sabnzbd/skintext.py [Main menu item]
msgid "Scheduling"
msgstr "Agendamento"

#: sabnzbd/skintext.py [Main menu item]
msgid "RSS"
msgstr "RSS"

#: sabnzbd/skintext.py [Main menu item]
msgid "Notifications"
msgstr "Notificações"

#: sabnzbd/skintext.py [Main menu item]
msgid "Email"
msgstr "E-mail"

#: sabnzbd/skintext.py [Main menu item] # sabnzbd/skintext.py
msgid "Categories"
msgstr "Categorias"

#: sabnzbd/skintext.py [Main menu item]
msgid "Sorting"
msgstr "Ordenação"

#: sabnzbd/skintext.py [Main menu item]
msgid "Special"
msgstr "Especial"

#: sabnzbd/skintext.py [Main menu item] # sabnzbd/skintext.py
msgid "Search"
msgstr "Busca"

#: sabnzbd/skintext.py
msgid "Download Dir"
msgstr "Pasta de Download"

#: sabnzbd/skintext.py
msgid "PAUSED"
msgstr "EM PAUSA"

#: sabnzbd/skintext.py
msgid "Cached %s articles (%s)"
msgstr "%s artigos em cache (%s)"

#: sabnzbd/skintext.py
msgid "Sysload"
msgstr "Carga do sistema"

#: sabnzbd/skintext.py
msgid "New release %s available at"
msgstr "Nova versão %s disponível em"

#: sabnzbd/skintext.py
msgid "Are you sure you want to shutdown SABnzbd?"
msgstr "Tem certeza de que quer encerrar o SABnzbd?"

#: sabnzbd/skintext.py [Add NZB to queue (button)] # sabnzbd/skintext.py [Add NZB to queue (header)]
msgid "Add"
msgstr "Adicionar"

#: sabnzbd/skintext.py [Add NZB file to queue (header]
msgid "Add File"
msgstr "Adicionar Arquivo"

#: sabnzbd/skintext.py [Job category]
msgid "Category"
msgstr "Categoria"

#: sabnzbd/skintext.py # sabnzbd/skintext.py [Queue page table column header]
msgid "Processing"
msgstr "Processamento"

#: sabnzbd/skintext.py # sabnzbd/skintext.py [Server priority]
msgid "Priority"
msgstr "Prioridade"

#: sabnzbd/skintext.py [Post processing pick list]
msgid "+Repair"
msgstr "+Reparar"

#: sabnzbd/skintext.py [Post processing pick list]
msgid "+Unpack"
msgstr "+Descompactar"

#: sabnzbd/skintext.py [Post processing pick list]
msgid "+Delete"
msgstr "+Excluir"

#: sabnzbd/skintext.py [Post processing pick list: abbreviation for "+Repair"]
msgid "R"
msgstr "R"

#: sabnzbd/skintext.py [Post processing pick list: abbreviation for "+Unpack"]
msgid "U"
msgstr "U"

#: sabnzbd/skintext.py [Post processing pick list: abbreviation for "+Delete"]
msgid "D"
msgstr "D"

#: sabnzbd/skintext.py [Priority pick list]
msgid "Force"
msgstr "Forçar"

#: sabnzbd/skintext.py [Priority pick list]
msgid "Stop"
msgstr "Parar"

#: sabnzbd/skintext.py [Add NZB Dialog]
msgid "Enter URL"
msgstr "Digite a URL"

#: sabnzbd/skintext.py [Queue page selection menu] # sabnzbd/skintext.py
msgid "On queue finish"
msgstr "Ao terminar a fila"

#: sabnzbd/skintext.py [Queue page end-of-queue action]
msgid "Shutdown PC"
msgstr "Desligar o PC"

#: sabnzbd/skintext.py [Queue page end-of-queue action]
msgid "Standby PC"
msgstr "PC em espera"

#: sabnzbd/skintext.py [Queue page end-of-queue action]
msgid "Hibernate PC"
msgstr "Hibernar o PC"

#: sabnzbd/skintext.py [Queue page end-of-queue action]
msgid "Shutdown SABnzbd"
msgstr "Encerrar o SABnzbd"

#: sabnzbd/skintext.py [Queue page selection menu or entry box]
msgid "Speed Limit"
msgstr "Limite de velocidade"

#: sabnzbd/skintext.py [Queue page button or entry box]
msgid "Pause for"
msgstr "Pausa de"

#: sabnzbd/skintext.py [Queue page table column header] # sabnzbd/skintext.py [Config->RSS table column header]
msgid "Order"
msgstr "Ordem"

#: sabnzbd/skintext.py [Queue page table column header] # sabnzbd/skintext.py [Job details page]
msgid "Name"
msgstr "Nome"

#: sabnzbd/skintext.py [Queue page table column header, "estimated time of arrival"]
msgid "ETA"
msgstr "Estimado"

#: sabnzbd/skintext.py [Queue page table column header, "age of the NZB"]
msgid "AGE"
msgstr "IDADE"

#: sabnzbd/skintext.py [Queue page table, "Delete" button]
msgid "Del"
msgstr "Apagar"

#: sabnzbd/skintext.py [Queue page button] # sabnzbd/skintext.py
msgid "Retry"
msgstr "Repetir"

#: sabnzbd/skintext.py [Queue end-of-queue selection box]
msgid "Actions"
msgstr "Ações"

#: sabnzbd/skintext.py [Queue page table, script selection menu]
msgid "Scripts"
msgstr "Scripts"

#: sabnzbd/skintext.py [Confirmation popup]
msgid "Delete all items from the queue?"
msgstr "Eliminar todos os itens da fila?"

#: sabnzbd/skintext.py [Queue page button]
msgid "Purge NZBs"
msgstr "Limpar NZBs"

#: sabnzbd/skintext.py [Queue page button]
msgid "Purge NZBs & Delete Files"
msgstr "Limpar NZBs & Excluir Arquivos"

#: sabnzbd/skintext.py [Retry all failed jobs dialog box]
msgid "Retry all failed jobs"
msgstr "Atualizar todos os trabalhos com falha"

#: sabnzbd/skintext.py [Queue page button]
msgid "Remove NZB"
msgstr "Remover NZB"

#: sabnzbd/skintext.py [Queue page button] # sabnzbd/skintext.py
msgid "Remove NZB & Delete Files"
msgstr "Remover NZB & Excluir Arquivos"

#: sabnzbd/skintext.py [Queue page, as in "4G *of* 10G"]
msgid "of"
msgstr "de"

#: sabnzbd/skintext.py [Caption for missing articles in Queue]
msgid "Missing articles"
msgstr "Artigos faltando"

#: sabnzbd/skintext.py [Remaining quota (displayed in Queue)]
msgid "Quota left"
msgstr "Quota restante"

#: sabnzbd/skintext.py [Manual reset of quota]
msgid "manual"
msgstr "manual"

#: sabnzbd/skintext.py
msgid "Reset Quota now"
msgstr "Redefinir Quota agora"

#: sabnzbd/skintext.py [Confirmation popup]
msgid "Delete all completed items from History?"
msgstr "Eliminar do histórico todos os itens concluídos?"

#: sabnzbd/skintext.py [Button/link hiding History job details]
msgid "Hide details"
msgstr "Ocultar detalhes"

#: sabnzbd/skintext.py [Button/link showing History job details]
msgid "Show details"
msgstr "Mostrar detalhes"

#: sabnzbd/skintext.py [Button or link showing only failed History jobs. DON'T MAKE THIS VERY LONG!]
msgid "Show Failed"
msgstr "Mostrar Falhados"

#: sabnzbd/skintext.py [Button or link showing all History jobs]
msgid "Show All"
msgstr "Mostrar Todos"

#: sabnzbd/skintext.py [History table header] # sabnzbd/skintext.py [Size of the download quota] # sabnzbd/skintext.py
msgid "Size"
msgstr "Tamanho"

#: sabnzbd/skintext.py [Button to delete all failed jobs in History]
msgid "Purge Failed NZBs"
msgstr "Limpar NZBs Falhados"

#: sabnzbd/skintext.py [Button to delete all failed jobs in History, including files]
msgid "Purge Failed NZBs & Delete Files"
msgstr "Limpar NZBs Falhados & Excluir Arquivos"

#: sabnzbd/skintext.py [Button to delete all completed jobs in History]
msgid "Purge Completed NZBs"
msgstr "Limpar NZBs Terminados"

#: sabnzbd/skintext.py [Button to delete jobs on current page in History]
msgid "Purge NZBs on the current page"
msgstr ""

#: sabnzbd/skintext.py [Button to add NZB to failed job in History]
msgid "Optional Supplemental NZB"
msgstr "NZB Suplementar Opcional"

#: sabnzbd/skintext.py [Path as displayed in History details] # sabnzbd/skintext.py
msgid "Path"
msgstr "Caminho"

#: sabnzbd/skintext.py [Retry all failed jobs in History]
msgid "Retry all failed"
msgstr "Atualizar todos com falha"

#: sabnzbd/skintext.py [Retry all button for Retry All Failed Jobs]
msgid "Retry All"
msgstr "Atualizar todos"

#: sabnzbd/skintext.py
msgid "Virus/spam"
msgstr "Virus/spam"

#: sabnzbd/skintext.py
msgid "Out of retention"
msgstr "Fora da retenção"

#: sabnzbd/skintext.py
msgid "Other problem"
msgstr "Outro problema"

#: sabnzbd/skintext.py [Status page button]
msgid "Force Disconnect"
msgstr "Forçar Desconexão"

#: sabnzbd/skintext.py
msgid "This will send a test email to your account."
msgstr "Isto irá enviar um e-mail de teste para sua conta."

#: sabnzbd/skintext.py [Status page button]
msgid "Show Logging"
msgstr "Mostrar Logs"

#: sabnzbd/skintext.py [Status page button]
msgid "Test Email"
msgstr "Testar E-mail"

#: sabnzbd/skintext.py [Status page selection menu]
msgid "Logging"
msgstr "Logs"

#: sabnzbd/skintext.py [Status page table header]
msgid "Errors/Warning"
msgstr "Erros/Avisos"

#: sabnzbd/skintext.py [Status page logging selection value]
msgid "+ Info"
msgstr "+ Info"

#: sabnzbd/skintext.py [Status page logging selection value]
msgid "+ Debug"
msgstr "+ Debug"

#: sabnzbd/skintext.py [Status page tab header] # sabnzbd/skintext.py [Server: amount of connections]
msgid "Connections"
msgstr "Conexões"

#: sabnzbd/skintext.py [Status page, table header]
msgid "Latest Warnings"
msgstr "Últimos Alertas"

#: sabnzbd/skintext.py [Status page button]
msgid "clear"
msgstr "limpar"

#: sabnzbd/skintext.py [Status page button] # sabnzbd/skintext.py
msgid "Unblock"
msgstr "Desbloquear"

#: sabnzbd/skintext.py [Status page, article identifier]
msgid "Article identifier"
msgstr "Identificador de artigo"

#: sabnzbd/skintext.py [Status page, par-set that article belongs to]
msgid "File set"
msgstr "Conjunto de arquivos"

#: sabnzbd/skintext.py [Status page, table column header, when error occured]
msgid "When"
msgstr "Quando"

#: sabnzbd/skintext.py [Status page, table column header, type of message] # sabnzbd/skintext.py [Config->RSS table column header]
msgid "Type"
msgstr "Tipo"

#: sabnzbd/skintext.py [Status page, indicator that server is enabled]
msgid "Enabled"
msgstr "Ativo"

#: sabnzbd/skintext.py
msgid "Dashboard"
msgstr "Painel de controle"

#: sabnzbd/skintext.py
msgid "Connection failed!"
msgstr "Conexão falhou!"

#: sabnzbd/skintext.py
msgid "Local IPv4 address"
msgstr "Enderaço IPv4 local"

#: sabnzbd/skintext.py
msgid "Public IPv4 address"
msgstr "Endereço IPv4 público"

#: sabnzbd/skintext.py
msgid "IPv6 address"
msgstr "Endereço IPv6"

#: sabnzbd/skintext.py
msgid "Nameserver / DNS Lookup"
msgstr "Nome do servidor / DNS Lookup"

#: sabnzbd/skintext.py
msgid "CPU Model"
msgstr "Modelo da CPU"

#: sabnzbd/skintext.py [Do not translate Pystone]
msgid "System Performance (Pystone)"
msgstr "Performance do Sistema (Pystone)"

#: sabnzbd/skintext.py
msgid "Download folder speed"
msgstr "Velocidade de download da pasta"

#: sabnzbd/skintext.py
msgid "Complete folder speed"
msgstr "Completar velocidade da pasta"

#: sabnzbd/skintext.py
msgid "Writing speed"
msgstr "Velocidade de escrita"

#: sabnzbd/skintext.py
msgid "Could not write. Check that the directory is writable."
msgstr ""
"Não foi possível escrever. Verifique se o diretória tem permissão de escrita."

#: sabnzbd/skintext.py
msgid "Click on Repeat test button below to determine"
msgstr "Clique no botão de Repetir abaixo para determinar"

#: sabnzbd/skintext.py
msgid "Repeat test"
msgstr "Repetir teste"

#: sabnzbd/skintext.py
msgid "Config File"
msgstr "Arquivo de Configuração"

#: sabnzbd/skintext.py [Main config page, how much cache is in use]
msgid "Used cache"
msgstr "Cache utilizado"

#: sabnzbd/skintext.py
msgid ""
"This will restart SABnzbd.<br />Use it when you think the program has a "
"stability problem.<br />Downloading will be paused before the restart and "
"resume afterwards."
msgstr ""
"Isto irá reiniciar o SABnzbd.<br />Use-o quando você achar que o programa "
"tem um problema de estabilidade.<br />Os downloads serão pausados antes de "
"reiniciar e retomados depois."

#: sabnzbd/skintext.py
msgid "<br />If authentication is enabled, you will need to login again."
msgstr ""

#: sabnzbd/skintext.py
msgid "Advanced"
msgstr ""

#: sabnzbd/skintext.py
msgid ""
"There are orphaned jobs in the download folder.<br />You can choose to "
"delete them (including files) or send them back to the queue."
msgstr ""
"Existem tarefas órfãs na pasta de downloads.<br />Você pode optar por excluí-"
"las (incluindo arquivos) ou enviá-las de volta para a fila."

#: sabnzbd/skintext.py
msgid ""
"The \"Repair\" button will restart SABnzbd and do a complete<br "
"/>reconstruction of the queue content, preserving already downloaded "
"files.<br />This will modify the queue order."
msgstr ""
"O botão \"Reparar\" irá reiniciar o SABnzbd e fazer uma reconstrução<br "
"/>completa do conteúdo da fila, preservando arquivos já baixados.<br />Isto "
"modificará a ordem da fila."

#: sabnzbd/skintext.py # sabnzbd/skintext.py
msgid "Changes have not been saved, and will be lost."
msgstr "As alterações não foram salvas e serão perdidas."

#: sabnzbd/skintext.py
msgid ""
"When your IP address changes or SABnzbd is restarted the session will expire."
msgstr ""

#: sabnzbd/skintext.py
msgid "Enable Unzip"
msgstr "Habilitar Unzip"

#: sabnzbd/skintext.py
msgid "Enable 7zip"
msgstr "Ativar 7zip"

#: sabnzbd/skintext.py
msgid "Multicore Par2"
msgstr ""

#: sabnzbd/skintext.py
msgid ""
"Secure (SSL) connections from SABnzbd to newsservers and HTTPS websites will "
"be encrypted, however, validating a server's identity using its certificates "
"is not possible. Python 2.7.9 or above, OpenSSL 1.0.2 or above and up-to-"
"date local CA certificates are required."
msgstr ""

#: sabnzbd/skintext.py
msgid ""
"Speed up repairs by installing multicore Par2, it is available for many "
"platforms."
msgstr ""

#: sabnzbd/skintext.py
msgid "Version"
msgstr "Versão"

#: sabnzbd/skintext.py
msgid "Uptime"
msgstr "Tempo ativo"

#: sabnzbd/skintext.py [Indicates that server is Backup server in Status page]
msgid "Backup"
msgstr "Backup"

#: sabnzbd/skintext.py # sabnzbd/skintext.py # sabnzbd/skintext.py
#: sabnzbd/skintext.py # sabnzbd/skintext.py [Notification Script settings]
msgid "Read the Wiki Help on this!"
msgstr "Leia a sessão ajuda no Wiki sobre isso!"

#: sabnzbd/skintext.py
msgid "Restarting SABnzbd..."
msgstr "Reiniciando SABnzbd..."

#: sabnzbd/skintext.py
msgid "Changes will require a SABnzbd restart!"
msgstr "Mudanças exigirão um reinício do SABnzbd!"

#: sabnzbd/skintext.py
msgid "SABnzbd Web Server"
msgstr "Servidor Web do SABnzbd"

#: sabnzbd/skintext.py
msgid "SABnzbd Host"
msgstr "Host do SABnzbd"

#: sabnzbd/skintext.py
msgid "Host SABnzbd should listen on."
msgstr "Computador onde o SABnzbd ficará ativo."

#: sabnzbd/skintext.py
msgid "SABnzbd Port"
msgstr "Porta do SABnzbd"

#: sabnzbd/skintext.py
msgid "Port SABnzbd should listen on."
msgstr "Porta onde o SABnzbd será ativado."

#: sabnzbd/skintext.py # sabnzbd/skintext.py
msgid "Web Interface"
msgstr "Interface Web"

#: sabnzbd/skintext.py
msgid "Choose a skin."
msgstr "Escolha uma skin."

#: sabnzbd/skintext.py
msgid "SABnzbd Username"
msgstr "Usuário do SABnzbd"

#: sabnzbd/skintext.py
msgid "Optional authentication username."
msgstr "Usuário de autenticação opcional."

#: sabnzbd/skintext.py
msgid "SABnzbd Password"
msgstr "Senha do SABnzbd"

#: sabnzbd/skintext.py
msgid "Optional authentication password."
msgstr "Senha de autenticação opcional."

#: sabnzbd/skintext.py
msgid ""
"If the SABnzbd Host or Port is exposed to the internet, your current "
"settings allow full external access to the SABnzbd interface."
msgstr ""

#: sabnzbd/skintext.py
msgid "Security"
msgstr ""

#: sabnzbd/skintext.py
msgid "Enable HTTPS"
msgstr "Habilitar HTTPS"

#: sabnzbd/skintext.py
msgid "not installed"
msgstr "não instalado"

#: sabnzbd/skintext.py
msgid "Enable accessing the interface from a HTTPS address."
msgstr "Ativar acesso à interface por um endereço HTTPS."

#: sabnzbd/skintext.py
msgid "HTTPS Port"
msgstr "Porta HTTPS"

#: sabnzbd/skintext.py
msgid "If empty, the standard port will only listen to HTTPS."
msgstr "Se estiver vazio, a porta padrão só irá funcionar com HTTPS."

#: sabnzbd/skintext.py
msgid "HTTPS Certificate"
msgstr "Certificado HTTPS"

#: sabnzbd/skintext.py
msgid "File name or path to HTTPS Certificate."
msgstr "Nome do arquivo ou caminho para o certificado HTTPS."

#: sabnzbd/skintext.py
msgid ""
"Generate new self-signed certificate and key. Requires SABnzbd restart!"
msgstr ""

#: sabnzbd/skintext.py
msgid "HTTPS Key"
msgstr "Chave HTTPS"

#: sabnzbd/skintext.py
msgid "File name or path to HTTPS Key."
msgstr "Nome do arquivo ou caminho para a chave HTTPS."

#: sabnzbd/skintext.py
msgid "HTTPS Chain Certifcates"
msgstr "Cadeia de Certificados HTTPS"

#: sabnzbd/skintext.py
msgid "File name or path to HTTPS Chain."
msgstr "Nome de arquivo ou caminho da Cadeia HTTPS."

#: sabnzbd/skintext.py
msgid "Tuning"
msgstr "Ajustes finos"

#: sabnzbd/skintext.py
msgid "RSS Checking Interval"
msgstr "Intervalo de verificação de RSS"

#: sabnzbd/skintext.py
msgid ""
"Checking interval (in minutes, at least 15). Not active when you use the "
"Scheduler!"
msgstr ""
"Intervalo de verificação (em minutos, ao menos 15). Inativo quando você usar "
"o Agendador!"

#: sabnzbd/skintext.py
msgid "Maximum line speed"
msgstr "Velocidade máxima da linha"

#: sabnzbd/skintext.py
msgid "Percentage of line speed"
msgstr "Percentual de velocidade da linha"

#: sabnzbd/skintext.py
msgid "Which percentage of the linespeed should SABnzbd use, e.g. 50"
msgstr ""
"Qual percentual de velocidade da linha o SABnzbd deve utilizar, por exemplo, "
"50"

#: sabnzbd/skintext.py
msgid "Article Cache Limit"
msgstr "Limite de Cache de Artigos"

#: sabnzbd/skintext.py
msgid ""
"Cache articles in memory to reduce disk access.<br /><i>In bytes, optionally "
"follow with K,M,G. For example: \"64M\" or \"128M\"</i>"
msgstr ""
"Manter artigos em memória para reduzir o acesso a disco.<br /><i>Em bytes, "
"opcionalmente seguido de K,M,G. Por exemplo: \"64M\" ou \"128M\"</i>"

#: sabnzbd/skintext.py
msgid "Cleanup List"
msgstr "Lista de Limpeza"

#: sabnzbd/skintext.py
msgid ""
"List of file extensions that should be deleted after download.<br />For "
"example: <b>nfo</b> or <b>nfo, sfv</b>"
msgstr ""
"Lista de extensões de arquivo que devem ser excluídos após o download.<br "
"/>Por exemplo: <b>nfo</b> ou <b>nfo, sfv</b>"

#: sabnzbd/skintext.py
msgid "History Retention"
msgstr ""

#: sabnzbd/skintext.py
msgid ""
"Automatically delete completed jobs from History. Beware that Duplicate "
"Detection and some external tools rely on History information."
msgstr ""

#: sabnzbd/skintext.py
msgid "Keep all jobs"
msgstr ""

#: sabnzbd/skintext.py
msgid "Keep maximum number of completed jobs"
msgstr ""

#: sabnzbd/skintext.py
msgid "Keep completed jobs maximum number of days"
msgstr ""

#: sabnzbd/skintext.py
msgid "Do not keep any completed jobs"
msgstr ""

#: sabnzbd/skintext.py
msgid "Jobs"
msgstr ""

#: sabnzbd/skintext.py
msgid "Save Changes"
msgstr "Salvar Alterações"

#: sabnzbd/skintext.py
msgid "Restore Defaults"
msgstr ""

#: sabnzbd/skintext.py # sabnzbd/skintext.py
msgid "Reset"
msgstr "Reiniciar"

#: sabnzbd/skintext.py
msgid "Language"
msgstr "Idioma"

#: sabnzbd/skintext.py
msgid "Select a web interface language."
msgstr "Selecione um idioma para a interface web."

#: sabnzbd/skintext.py
msgid ""
"Help us translate SABnzbd in your language! <br/>Add untranslated texts or "
"improved existing translations here:"
msgstr ""

#: sabnzbd/skintext.py
msgid "This key will give 3rd party programs full access to SABnzbd."
msgstr "Esta chave dará a programas de terceiros pleno acesso ao SABnzbd."

#: sabnzbd/skintext.py
msgid "NZB Key"
msgstr "Chave NZB"

#: sabnzbd/skintext.py
msgid "This key will allow 3rd party programs to add NZBs to SABnzbd."
msgstr ""
"Esta chave permitirá que programas de terceiros adicionem NZBs ao SABnzbd."

#: sabnzbd/skintext.py
msgid "Generate New Key"
msgstr "Gerar Nova Chave"

#: sabnzbd/skintext.py [Explanation for QR code of APIKEY]
msgid "API Key QR Code"
msgstr "API Key QR Code"

#: sabnzbd/skintext.py
msgid "List of local network ranges"
msgstr "Lista de intervalos de rede local"

#: sabnzbd/skintext.py
msgid ""
"All local network addresses start with these prefixes (often \"192.168.1.\")"
msgstr ""
"Todas os endereços da rede local começam com esse prefixo (geralmente "
"\"192.168.1.\")"

#: sabnzbd/skintext.py
msgid "External internet access"
msgstr "Acesso externo da Internet"

#: sabnzbd/skintext.py
msgid ""
"You can set access rights for systems outside your local network. Requires "
"List of local network ranges to be defined."
msgstr ""

#: sabnzbd/skintext.py
msgid "No access"
msgstr "Sem acesso"

#: sabnzbd/skintext.py
msgid "Add NZB files "
msgstr "Adicionar arquivos NZB "

#: sabnzbd/skintext.py
msgid "API (no Config)"
msgstr "API (sem Configuração)"

#: sabnzbd/skintext.py
msgid "Full API"
msgstr "API completa"

#: sabnzbd/skintext.py
msgid "Full Web interface"
msgstr "Interface Web completa"

#: sabnzbd/skintext.py
msgid "Only external access requires login"
msgstr ""

#: sabnzbd/skintext.py
msgid ""
"<em>NOTE:</em> Folders will be created automatically when Saving. You may "
"use absolute paths to save outside of the default folders."
msgstr ""
"<em>NOTA: </em>Pastas serão criadas automaticamente ao salvar. Você pode "
"usar caminhos absolutos para salvar fora das pastas padrão."

#: sabnzbd/skintext.py
msgid "User Folders"
msgstr "Usar Pastas"

#: sabnzbd/skintext.py # sabnzbd/skintext.py
msgid "Browse"
msgstr "Navegar"

#: sabnzbd/skintext.py
msgid "In"
msgstr "Em"

#: sabnzbd/skintext.py
msgid "Temporary Download Folder"
msgstr "Pasta Temporária de Downloads"

#: sabnzbd/skintext.py
msgid ""
"Location to store unprocessed downloads.<br /><i>Can only be changed when "
"queue is empty.</i>"
msgstr ""
"Local para armazenar downloads não processados.<br /><i>Só pode ser alterado "
"quando a fila estiver vazia.</i>"

#: sabnzbd/skintext.py
msgid "Minimum Free Space for Temporary Download Folder"
msgstr "Espaço livre mínimo para a pasta temporária de downloads"

#: sabnzbd/skintext.py
msgid ""
"Auto-pause when free space is beneath this value.<br /><i>In bytes, "
"optionally follow with K,M,G,T. For example: \"800M\" or \"8G\"</i>"
msgstr ""
"Pausar automaticamente quando o espaço livre estiver abaixo deste valor.<br "
"/><i>Em bytes, opcionalmente seguido de K,M,G,T. Por exemplo: \"800M\" ou "
"\"8G\"</i>"

#: sabnzbd/skintext.py
msgid "Completed Download Folder"
msgstr "Pasta de Downloads Concluídos"

#: sabnzbd/skintext.py
msgid ""
"Location to store finished, fully processed downloads.<br /><i>Can be "
"overruled by user-defined categories.</i>"
msgstr ""
"Local para armazenar downloads concluídos, totalmente processados​​.<br "
"/><i>Pode ser anulado por categorias definidas pelo usuário.</i>"

#: sabnzbd/skintext.py
msgid "Permissions for completed downloads"
msgstr "Permissões para downloads concluídos"

#: sabnzbd/skintext.py
msgid ""
"Set permissions pattern for completed files/folders.<br /><i>In octal "
"notation. For example: \"755\" or \"777\"</i>"
msgstr ""
"Definir padrão de permissões para arquivos/pastas concluídos.<br /><i>Em "
"notação octal. Por exemplo: \"755\" ou \"777\"</i>"

#: sabnzbd/skintext.py
msgid "Watched Folder"
msgstr "Pasta de Assistidos"

#: sabnzbd/skintext.py
msgid ""
"Folder to monitor for .nzb files.<br /><i>Also scans .zip .rar and .tar.gz "
"archives for .nzb files.</i>"
msgstr ""
"Pasta para monitorar por arquivos .nzb.<br /><i>Também procura arquivos .nzb "
"em arquivos .zip, .rar e .tar.gz.</i>"

#: sabnzbd/skintext.py
msgid "Watched Folder Scan Speed"
msgstr "Velocidade de Varredura na Pasta de Assistidos"

#: sabnzbd/skintext.py
msgid "Number of seconds between scans for .nzb files."
msgstr "Quantidade de segundos entre as varreduras de arquivos .nzb."

#: sabnzbd/skintext.py
msgid "Scripts Folder"
msgstr ""

#: sabnzbd/skintext.py
msgid "Folder containing user scripts."
msgstr ""

#: sabnzbd/skintext.py
msgid "Email Templates Folder"
msgstr "Pasta de Modelos de E-mail"

#: sabnzbd/skintext.py
msgid "Folder containing user-defined email templates."
msgstr "Pasta contendo modelos de e-mail definidos pelo usuário"

#: sabnzbd/skintext.py
msgid "Password file"
msgstr "Arquivo de senhas"

#: sabnzbd/skintext.py
msgid "File containing all passwords to be tried on encrypted RAR files."
msgstr ""
"Arquivo contendo todas as senhas que serão testadas em arquivos RAR "
"criptografados."

#: sabnzbd/skintext.py
msgid "System Folders"
msgstr "Pastas de Sistema"

#: sabnzbd/skintext.py
msgid "Administrative Folder"
msgstr "Pasta Administrativa"

#: sabnzbd/skintext.py
msgid ""
"Location for queue admin and history database.<br /><i>Can only be changed "
"when queue is empty.</i>"
msgstr ""
"Localização do banco de dados de histórico e administrador de fila.<br "
"/><i>Só pode ser alterado quando a fila estiver vazia.</i>"

#: sabnzbd/skintext.py
msgid "<i>Data will <b>not</b> be moved. Requires SABnzbd restart!</i>"
msgstr ""
"<i>Dados <b>não</b> serão movidos. Será necessário reiniciar o SABnzbd!</i>"

#: sabnzbd/skintext.py
msgid "Log Folder"
msgstr "Pasta de Log"

#: sabnzbd/skintext.py
msgid ""
"Location of log files for SABnzbd.<br /><i>Requires SABnzbd restart!</i>"
msgstr ""
"Local dos arquivos de log do SABnzbd.<br /><i>Será necessário reiniciar o "
"SABnzbd!</i>"

#: sabnzbd/skintext.py
msgid ".nzb Backup Folder"
msgstr "Pasta de Backup de .nzb"

#: sabnzbd/skintext.py
msgid "Location where .nzb files will be stored."
msgstr "Local onde os arquivos .nzb serão armazenados."

#: sabnzbd/skintext.py
msgid "Default Base Folder"
msgstr "Pasta Inicial Padrão"

#: sabnzbd/skintext.py
msgid "Download all par2 files"
msgstr "Baixar todos os arquivos PAR2"

#: sabnzbd/skintext.py
msgid ""
"This prevents multiple repair runs by downloading all par2 files when needed."
msgstr ""

#: sabnzbd/skintext.py
msgid "Enable recursive unpacking"
msgstr "Ativa descompactação recursiva"

#: sabnzbd/skintext.py
msgid "Unpack archives (rar, zip, 7z) within archives."
msgstr "Descompacta os arquivos (rar, zip, 7z) dentro de arquivos."

#: sabnzbd/skintext.py
msgid "Ignore any folders inside archives"
msgstr "Ignorar qualquer pasta arquivada"

#: sabnzbd/skintext.py
msgid "All files will go into a single folder."
msgstr "Todos os arquivos irão em uma única pasta."

#: sabnzbd/skintext.py
msgid "Only Get Articles for Top of Queue"
msgstr "Apenas Obter Artigos para o Topo da Fila"

#: sabnzbd/skintext.py
msgid ""
"Enable for less memory usage. Disable to prevent slow jobs from blocking the "
"queue."
msgstr ""
"Ative para menor uso de memória. Desative para impedir que trabalhos lentos "
"bloqueiem a fila."

#: sabnzbd/skintext.py
msgid "Post-Process Only Verified Jobs"
msgstr "Pós-processar apenas os trabalhos verificados"

#: sabnzbd/skintext.py
msgid "Only perform post-processing on jobs that passed all PAR2 checks."
msgstr ""
"Realizar pós-processamento apenas em trabalhos que passaram todas as "
"verificações PAR2."

#: sabnzbd/skintext.py
msgid "Action when encrypted RAR is downloaded"
msgstr "Ação quando RAR criptografado é baixado"

#: sabnzbd/skintext.py
msgid ""
"In case of \"Pause\", you'll need to set a password and resume the job."
msgstr ""
"Em caso de \"Pausa\", você precisa definir uma senha e retomar a tarefa."

#: sabnzbd/skintext.py
msgid "Detect Duplicate Downloads"
msgstr "Detectar Downloads Duplicados"

#: sabnzbd/skintext.py
msgid ""
"Detect identical NZB files (based on items in your History or files in .nzb "
"Backup Folder)"
msgstr ""

#: sabnzbd/skintext.py
msgid "Detect duplicate episodes in series"
msgstr "Detecta episódios duplicados em séries"

#: sabnzbd/skintext.py
msgid ""
"Detect identical episodes in series (based on \"name/season/episode\" of "
"items in your History)"
msgstr ""

#: sabnzbd/skintext.py
msgid "Allow proper releases"
msgstr ""

#: sabnzbd/skintext.py
msgid ""
"Bypass series duplicate detection if PROPER, REAL or REPACK is detected in "
"the download name"
msgstr ""

#: sabnzbd/skintext.py [Four way switch for duplicates]
msgid "Discard"
msgstr "Descartar"

#: sabnzbd/skintext.py [Four way switch for duplicates]
msgid "Fail job (move to History)"
msgstr ""

#: sabnzbd/skintext.py [Four way switch for duplicates]
msgid "Tag job"
msgstr ""

#: sabnzbd/skintext.py [Three way switch for encrypted posts]
msgid "Abort"
msgstr "Cancelar"

#: sabnzbd/skintext.py
msgid "Action when unwanted extension detected"
msgstr "Ação quando extensão indesejada for detectada"

#: sabnzbd/skintext.py
msgid "Action when an unwanted extension is detected in RAR files"
msgstr "Ação quando uma extensão indesejada é detectada em arquivos RAR"

#: sabnzbd/skintext.py
msgid "Unwanted extensions"
msgstr "Extensões indesejadas"

#: sabnzbd/skintext.py
msgid ""
"List all unwanted extensions. For example: <b>exe</b> or <b>exe, com</b>"
msgstr ""
"Lista todas as extensões indesejadas. Por exemplo: <b>exe</b> ou <b>exe, "
"com</b>"

#: sabnzbd/skintext.py
msgid "Enable SFV-based checks"
msgstr "Habilitar verificações baseadas em SFV"

#: sabnzbd/skintext.py
msgid "Do an extra verification based on SFV files."
msgstr "Fazer uma verificação extra baseada em arquivos SFV."

#: sabnzbd/skintext.py
msgid "User script can flag job as failed"
msgstr "O script do usuário pode marcar um trabalho como falho"

#: sabnzbd/skintext.py
msgid ""
"When the user script returns a non-zero exit code, the job will be flagged "
"as failed."
msgstr ""
"Quando um script do usuário retornar um código de saída diferente de zero, o "
"trabalho será marcado como falho"

#: sabnzbd/skintext.py
msgid "On failure, try alternative NZB"
msgstr "Em caso de falha, tente um NZB alternativo"

#: sabnzbd/skintext.py
msgid "Some servers provide an alternative NZB when a download fails."
msgstr ""
"Alguns servidores fornecem um NZB alternativo quando um download falha."

#: sabnzbd/skintext.py
msgid "Use tags from indexer"
msgstr ""

#: sabnzbd/skintext.py
msgid ""
"When sorting, use tags from indexer for title, season, episode, etc. "
"Otherwise all naming is derived from the NZB name."
msgstr ""

#: sabnzbd/skintext.py
msgid "Enable folder rename"
msgstr "Habilitar renomeação de pasta"

#: sabnzbd/skintext.py
msgid ""
"Use temporary names during post processing. Disable when your system doesn't "
"handle that properly."
msgstr ""
"Usar nomes temporários durante o pós-processamento. Desative quando seu "
"sistema não lidar com isso corretamente."

#: sabnzbd/skintext.py
msgid "Pre-queue user script"
msgstr "Script de usuário de pré-fila"

#: sabnzbd/skintext.py
msgid "Used before an NZB enters the queue."
msgstr "Utilizado antes de um NZB entrar na fila."

#: sabnzbd/skintext.py
msgid "Extra PAR2 Parameters"
msgstr "Parâmetros Extras PAR2"

#: sabnzbd/skintext.py
msgid "Nice Parameters"
msgstr "Parâmetros Nice"

#: sabnzbd/skintext.py
msgid "IONice Parameters"
msgstr "Parâmetros IONice"

#: sabnzbd/skintext.py
msgid "Disconnect on Empty Queue"
msgstr "Desconecte quando fila vazia"

#: sabnzbd/skintext.py
msgid "Disconnect from Usenet server(s) when queue is empty or paused."
msgstr ""
"Desconecte do(s) servidor(es) Usenet  quando a fila estiver vazia ou pausada."

#: sabnzbd/skintext.py
msgid "Sort by Age"
msgstr "Ordernar por Idade"

#: sabnzbd/skintext.py
msgid "Automatically sort items by (average) age."
msgstr "Classificar automaticamente os itens por (média de) idade."

#: sabnzbd/skintext.py
msgid ""
"Posts will be paused untill they are at least this age. Setting job priority "
"to Force will skip the delay."
msgstr ""

#: sabnzbd/skintext.py
msgid "Check for New Release"
msgstr "Procurar por nova versão"

#: sabnzbd/skintext.py
msgid "Weekly check for new SABnzbd release."
msgstr "Checar semanalmente por nova versão do SABnzbd."

#: sabnzbd/skintext.py [Pick list for weekly test for new releases]
msgid "Also test releases"
msgstr "Também versões de testes"

#: sabnzbd/skintext.py
msgid "Replace Spaces in Foldername"
msgstr "Substituir espaços no nome da pasta"

#: sabnzbd/skintext.py
msgid "Replace spaces with underscores in folder names."
msgstr "Substituir espaços por sublinhado no nome das pastas."

#: sabnzbd/skintext.py
msgid "Replace dots in Foldername"
msgstr "Substituir pontos no nome da pasta"

#: sabnzbd/skintext.py
msgid "Replace dots with spaces in folder names."
msgstr "Substituir pontos por espaços no nome da pasta."

#: sabnzbd/skintext.py
msgid "Make Windows compatible"
msgstr "Tornar Windows compatível"

#: sabnzbd/skintext.py
msgid "For servers: make sure names are compatible with Windows."
msgstr ""
"Para servidores: tenha certeza que os nomes são compatíveis com o Windows."

#: sabnzbd/skintext.py
msgid "Launch Browser on Startup"
msgstr "Abrir navegador ao iniciar"

#: sabnzbd/skintext.py
msgid "Launch the default web browser when starting SABnzbd."
msgstr "Abrir o navegador padrão ao iniciar o SABnzbd."

#: sabnzbd/skintext.py
msgid "Pause Downloading During Post-Processing"
msgstr "Pausar o download durante o pós-processamento."

#: sabnzbd/skintext.py
msgid ""
"Pauses downloading at the start of post processing and resumes when finished."
msgstr ""
"Pausar o download no início do pós-processamento e retomar quando concluído."

#: sabnzbd/skintext.py
msgid "Ignore Samples"
msgstr "Ignorar amostras"

#: sabnzbd/skintext.py
msgid "Filter out sample files (e.g. video samples)."
msgstr "Exclui arquivos de amostra. Exemplo: amostras de vídeo."

#: sabnzbd/skintext.py
msgid "Delete after download"
msgstr "Excluir após download"

#: sabnzbd/skintext.py
msgid "HTTPS certificate verification"
msgstr ""

#: sabnzbd/skintext.py
msgid ""
"Verify certificates when connecting to indexers and RSS-sources using HTTPS."
msgstr ""

#: sabnzbd/skintext.py
msgid "Server"
msgstr "Servidor"

#: sabnzbd/skintext.py
msgid "Post processing"
msgstr "Pós-processamento"

#: sabnzbd/skintext.py
msgid "Naming"
msgstr "Nomeando"

#: sabnzbd/skintext.py
msgid "Quota"
msgstr "Quota"

#: sabnzbd/skintext.py
msgid "Indexing"
msgstr "Indexação"

#: sabnzbd/skintext.py
msgid "How much can be downloaded this month (K/M/G)"
msgstr "Quanto pode ser baixado neste mês (K/M/G)"

#: sabnzbd/skintext.py [Reset day of the download quota]
msgid "Reset day"
msgstr "Primeiro dia do ciclo"

#: sabnzbd/skintext.py
msgid ""
"On which day of the month or week (1=Monday) does your ISP reset the quota? "
"(Optionally with hh:mm)"
msgstr ""
"Em que dia do mês ou da semana (1 = segunda-feira) seu provedor de Internet "
"redefine sua quota? (Opcionalmente com hh: mm)"

#: sabnzbd/skintext.py [Auto-resume download on the reset day]
msgid "Auto resume"
msgstr "Retomar automaticamente"

#: sabnzbd/skintext.py
msgid "Should downloading resume after the quota is reset?"
msgstr "O download deve retomar quando a quota for restabelecida?"

#: sabnzbd/skintext.py [Does the quota get reset every day, week or month?]
msgid "Quota period"
msgstr "Período da quota"

#: sabnzbd/skintext.py
msgid "Does the quota get reset each day, week or month?"
msgstr "A quota é restabelecida a cada dia, semana ou mês?"

#: sabnzbd/skintext.py
msgid "Check before download"
msgstr "Verifique antes de baixar"

#: sabnzbd/skintext.py
msgid "Try to predict successful completion before actual download (slower!)"
msgstr ""
"Tentar prever a conclusão bem sucedida de um futuro download? (lento!)"

#: sabnzbd/skintext.py
msgid "SSL Ciphers"
msgstr ""

#: sabnzbd/skintext.py
msgid "Increase performance by forcing a lower SSL encryption strength."
msgstr ""

#: sabnzbd/skintext.py
msgid "Maximum retries"
msgstr "Máximo de tentativas"

#: sabnzbd/skintext.py
msgid "Maximum number of retries per server"
msgstr "Número máximo de tentativas por servidor."

#: sabnzbd/skintext.py
msgid "Abort jobs that cannot be completed"
msgstr "Cancela tarefas que não podem ser concluídas"

#: sabnzbd/skintext.py
msgid ""
"When during download it becomes clear that too much data is missing, abort "
"the job"
msgstr ""
"Quando durante o download ficar claro que muitos dados estão faltando, "
"cancela a tarefa"

#: sabnzbd/skintext.py
msgid "Enable Indexer Integration"
msgstr ""

#: sabnzbd/skintext.py
msgid ""
"Indexers can supply rating information when a job is added and SABnzbd can "
"report to the indexer if a job couldn't be completed."
msgstr ""

#: sabnzbd/skintext.py
msgid "Enable Filtering"
msgstr "Habilitar filtros"

#: sabnzbd/skintext.py
msgid "Action downloads according to filtering rules."
msgstr "Ação faz o download de acordo com as regras de filtro"

#: sabnzbd/skintext.py
msgid "Abort If"
msgstr "Interrompa se"

#: sabnzbd/skintext.py
msgid "Else Pause If"
msgstr "Ou então pause se"

#: sabnzbd/skintext.py
msgid "Video rating"
msgstr "Pontuação do vídeo"

#: sabnzbd/skintext.py
msgid "Audio rating"
msgstr "Pontuação do áudio"

#: sabnzbd/skintext.py
msgid "Spam"
msgstr "Spam"

#: sabnzbd/skintext.py
msgid "Confirmed"
msgstr "Confirmado"

#: sabnzbd/skintext.py
msgid "More thumbs down than up"
msgstr "Mais votos negativos do que positivos"

#: sabnzbd/skintext.py
msgid "Title keywords"
msgstr "Palavras chave do título"

#: sabnzbd/skintext.py
msgid "Comma separated list"
msgstr "Lista separada por vírgulas"

#: sabnzbd/skintext.py
msgid "Server load-balancing"
msgstr "Balanceamento de carga do servidor"

#: sabnzbd/skintext.py
msgid "Prevent load-balancing"
msgstr "Prevenir balanceamento de carga"

#: sabnzbd/skintext.py
msgid "Allow load-balancing"
msgstr "Permitir balanceamento de carga"

#: sabnzbd/skintext.py
msgid "Allow load-balancing with optimization for IPv6"
msgstr "Permitir balanceamento de carga com optimização para IPv6"

#: sabnzbd/skintext.py
msgid "Useful if a newsserver has more than one IPv4/IPv6 address"
msgstr "Útil se um newsserver tem mais de um endereço IPv4/IPv6"

#: sabnzbd/skintext.py [Caption] # sabnzbd/skintext.py [Button: Add server]
msgid "Add Server"
msgstr "Adicionar Servidor"

#: sabnzbd/skintext.py [User defined name for server]
msgid "Server description"
msgstr "Descrição do servidor"

#: sabnzbd/skintext.py [Server port]
msgid "Port"
msgstr "Porta"

#: sabnzbd/skintext.py [Server username]
msgid "Username"
msgstr "Usuário"

#: sabnzbd/skintext.py [Server password]
msgid "Password"
msgstr "Senha"

#: sabnzbd/skintext.py [Server timeout]
msgid "Timeout"
msgstr "Tempo limite"

#: sabnzbd/skintext.py [Server's retention time in days]
msgid "Retention time"
msgstr "Tempo de retenção"

#: sabnzbd/skintext.py [Server SSL tickbox]
msgid "SSL"
msgstr "SSL"

#: sabnzbd/skintext.py [Server SSL tickbox]
msgid "Secure connection to server"
msgstr ""

#: sabnzbd/skintext.py
msgid "Certificate verification"
msgstr ""

#: sabnzbd/skintext.py
msgid ""
"Minimal: when SSL is enabled, verify the identity of the server using its "
"certificates. Strict: verify and enforce matching hostname."
msgstr ""

#: sabnzbd/skintext.py # sabnzbd/skintext.py # sabnzbd/skintext.py
msgid "Disabled"
msgstr "Desativado"

#: sabnzbd/skintext.py
msgid "Minimal"
msgstr ""

#: sabnzbd/skintext.py
msgid "Strict"
msgstr ""

#: sabnzbd/skintext.py [Explain server priority]
msgid "0 is highest priority, 100 is the lowest priority"
msgstr "0 é a prioridade mais alta, 100 é a prioridade mais baixa"

#: sabnzbd/skintext.py [Server optional tickbox]
msgid "Optional"
msgstr "Opcional"

#: sabnzbd/skintext.py [Explain server optional tickbox]
msgid "For unreliable servers, will be ignored longer in case of failures"
msgstr ""

#: sabnzbd/skintext.py [Enable server tickbox]
msgid "Enable"
msgstr "Habilitar"

#: sabnzbd/skintext.py [Button: Remove server]
msgid "Remove Server"
msgstr "Remover servidor"

#: sabnzbd/skintext.py [Button: Test server] # sabnzbd/skintext.py [Wizard step]
msgid "Test Server"
msgstr "Testar Servidor"

#: sabnzbd/skintext.py [Button: Clear server's byte counters]
msgid "Clear Counters"
msgstr "Limpar Contadores"

#: sabnzbd/skintext.py
msgid "Testing server details..."
msgstr "Testando detalhes do servidor..."

#: sabnzbd/skintext.py
msgid "Bandwidth"
msgstr "Largura de banda"

#: sabnzbd/skintext.py
msgid "Send Group"
msgstr "Enviar Grupo"

#: sabnzbd/skintext.py
msgid "Send group command before requesting articles."
msgstr "Enviar comando do grupo antes de solicitar artigos."

#: sabnzbd/skintext.py
msgid "Only use this server for these categories."
msgstr "Apenas utilize esse servidor para essas categorias."

#: sabnzbd/skintext.py
msgid ""
"None of the enabled servers have the 'Default' category selected. Jobs in "
"the queue that are not assigned to one of the server's categories will not "
"be downloaded."
msgstr ""

#: sabnzbd/skintext.py
msgid "Personal notes"
msgstr "Notas pessoais"

#: sabnzbd/skintext.py [Config->Scheduling] # sabnzbd/skintext.py [Config->Scheduling]
msgid "Add Schedule"
msgstr "Adicionar Agendamento"

#: sabnzbd/skintext.py [Config->Scheduling]
msgid "Current Schedules"
msgstr "Agendamentos Atuais"

#: sabnzbd/skintext.py
msgid ""
"The checkbox next to the feed name should be ticked for the feed to be "
"enabled and be automatically checked for new items.<br />When a feed is "
"added, it will only pick up new items and not anything already in the RSS "
"feed unless you press \"Force Download\"."
msgstr ""
"A caixa de seleção ao lado do nome do feed deve ser assinalada para que o "
"feed seja ativado e automaticamente verificado por novos itens.<br />Quando "
"um feed é adicionado, ele só vai pegar novos itens e não algo que já esteja "
"no feed RSS a menos que você pressione \"Forçar Download\"."

#: sabnzbd/skintext.py [Config->RSS, placeholder (cannot be too long)]
msgid "Seperate multiple URLs by a comma"
msgstr ""

#: sabnzbd/skintext.py [Config->RSS button]
msgid "Read Feed"
msgstr "Ler Feed"

#: sabnzbd/skintext.py [Config->RSS button]
msgid "Force Download"
msgstr "Forçar Download"

#: sabnzbd/skintext.py [Config->RSS table column header]
msgid "Filter"
msgstr "Filtro"

#: sabnzbd/skintext.py [Config->RSS filter-type selection menu]
msgid "Accept"
msgstr "Aceitar"

#: sabnzbd/skintext.py [Config->RSS filter-type selection menu]
msgid "Reject"
msgstr "Recusar"

#: sabnzbd/skintext.py [Config->RSS filter-type selection menu]
msgid "Requires"
msgstr "Requer"

#: sabnzbd/skintext.py [Config->RSS filter-type selection menu]
msgid "RequiresCat"
msgstr "RequiresCat"

#: sabnzbd/skintext.py [Config->RSS filter-type selection menu]
msgid "At least"
msgstr "No mínimo"

#: sabnzbd/skintext.py [Config->RSS filter-type selection menu]
msgid "At most"
msgstr "No máximo"

#: sabnzbd/skintext.py [Config->RSS filter-type selection menu "From Season/Episode"]
msgid "From SxxEyy"
msgstr "De SxxEyy"

#: sabnzbd/skintext.py [Config->RSS filter-type selection menu "From Show Season/Episode"]
msgid "From Show SxxEyy"
msgstr ""

#: sabnzbd/skintext.py [Config->RSS section header]
msgid "Matched"
msgstr "Correspondido"

#: sabnzbd/skintext.py [Config->RSS section header]
msgid "Not Matched"
msgstr "Não Encontrado"

#: sabnzbd/skintext.py [Config->RSS section header]
msgid "Downloaded"
msgstr "Baixados"

#: sabnzbd/skintext.py [Config->RSS button]
msgid "Read All Feeds Now"
msgstr "Ler Todos os Feeds Agora"

#: sabnzbd/skintext.py
msgid "Email Notification On Job Completion"
msgstr "Notificar por e-mail na conclusão da tarefa"

#: sabnzbd/skintext.py [When to send email]
msgid "Never"
msgstr "Nunca"

#: sabnzbd/skintext.py [When to send email]
msgid "Always"
msgstr "Sempre"

#: sabnzbd/skintext.py [When to send email]
msgid "Error-only"
msgstr "Somente para erros"

#: sabnzbd/skintext.py
msgid "Disk Full Notifications"
msgstr "Notificações de Disco Cheio"

#: sabnzbd/skintext.py
msgid "Send email when disk is full and SABnzbd is paused."
msgstr ""
"Enviar e-mail quando o disco estiver cheio e SABnzbd estiver pausado."

#: sabnzbd/skintext.py
msgid "Send RSS notifications"
msgstr "Enviar notificações RSS"

#: sabnzbd/skintext.py
msgid "Send email when an RSS feed adds jobs to the queue."
msgstr "Enviar e-mail quando um feed RSS adicionar tarefas à fila."

#: sabnzbd/skintext.py
msgid "SMTP Server"
msgstr "Servidor SMTP"

#: sabnzbd/skintext.py
msgid "Set your ISP's server for outgoing email."
msgstr "Define o servidor para envio de e-mails."

#: sabnzbd/skintext.py
msgid "Email Recipient"
msgstr "Destinatário do E-mail"

#: sabnzbd/skintext.py
msgid "Email address to send the email to."
msgstr "Endereço de e-mail para receber os e-mails."

#: sabnzbd/skintext.py
msgid "Email Sender"
msgstr "E-mail do Remetente"

#: sabnzbd/skintext.py
msgid "Who should we say sent the email?"
msgstr "Quem devemos dizer que enviou o e-mail?"

#: sabnzbd/skintext.py
msgid "OPTIONAL Account Username"
msgstr "Nome de usuário OPCIONAL da conta"

#: sabnzbd/skintext.py
msgid "For authenticated email, account name."
msgstr "Nome da conta, para e-mails com autenticação."

#: sabnzbd/skintext.py
msgid "OPTIONAL Account Password"
msgstr "Senha OPCIONAL da conta"

#: sabnzbd/skintext.py
msgid "For authenticated email, password."
msgstr "Senha, para e-mails com autenticação."

#: sabnzbd/skintext.py [Header Growl section]
msgid "Growl"
msgstr "Growl"

#: sabnzbd/skintext.py [Don't translate "Growl"]
msgid "Enable Growl"
msgstr "Habilitar Growl"

#: sabnzbd/skintext.py [Don't translate "Growl"]
msgid "Send notifications to Growl"
msgstr "Enviar notificações ao Growl"

#: sabnzbd/skintext.py [Don't translate "Growl"]
msgid "Only use for remote Growl server (host:port)"
msgstr "Utilize apenas para servidor remoto Growl  (host: porta)"

#: sabnzbd/skintext.py [Growl server password]
msgid "Server password"
msgstr "Senha do servidor"

#: sabnzbd/skintext.py [Don't translate "Growl"]
msgid "Optional password for Growl server"
msgstr "Senha opcional para o servidor Growl"

#: sabnzbd/skintext.py [Don't translate "NotifyOSD"]
msgid "Enable NotifyOSD"
msgstr "Habilitar NotifyOSD"

#: sabnzbd/skintext.py [Don't translate "NotifyOSD"]
msgid "Send notifications to NotifyOSD"
msgstr "Enviar as notificações a NotifyOSD."

#: sabnzbd/skintext.py # sabnzbd/skintext.py [Header for OSX Notfication Center section]
msgid "Notification Center"
msgstr "Centro de Notificações"

#: sabnzbd/skintext.py
msgid "Send notifications to Notification Center"
msgstr "Envia notificações para o Centro de Notificações"

#: sabnzbd/skintext.py
msgid "Enable Windows Notifications"
msgstr "Habilitar notificações Windows"

#: sabnzbd/skintext.py
msgid "Windows Notifications"
msgstr "Notificações Windows"

#: sabnzbd/skintext.py [Header for Ubuntu's NotifyOSD notifications section]
msgid "NotifyOSD"
msgstr "NotifyOSD"

#: sabnzbd/skintext.py [Header for Prowl notification section]
msgid "Prowl"
msgstr "Prowl"

#: sabnzbd/skintext.py [Prowl settings]
msgid "Enable Prowl notifications"
msgstr "Ativar notificações Prowl"

#: sabnzbd/skintext.py [Prowl settings]
msgid "Requires a Prowl account"
msgstr "Requer uma conta Prowl"

#: sabnzbd/skintext.py [Prowl settings]
msgid "API key for Prowl"
msgstr "Chave API para Prowl"

#: sabnzbd/skintext.py [Prowl settings]
msgid "Personal API key for Prowl (required)"
msgstr "Chave API pessoal para Prowl (obrigatório)"

#: sabnzbd/skintext.py [Header for Pushover notification section]
msgid "Pushover"
msgstr "Pushover"

#: sabnzbd/skintext.py [Pushover settings]
msgid "Enable Pushover notifications"
msgstr "Habilitar notificações Pushover"

#: sabnzbd/skintext.py [Pushoversettings]
msgid "Requires a Pushover account"
msgstr "Necessário uma conta Pushover"

#: sabnzbd/skintext.py [Pushover settings]
msgid "Application Token"
msgstr "Token da aplicação"

#: sabnzbd/skintext.py [Pushover settings]
msgid "Application token (required)"
msgstr "Token da aplicação (obrigatório)"

#: sabnzbd/skintext.py [Pushover settings]
msgid "User Key"
msgstr "Chave do usuário"

#: sabnzbd/skintext.py [Pushover settings]
msgid "User Key (required)"
msgstr "Chave do usuário (obrigatório)"

#: sabnzbd/skintext.py [Pushover settings]
msgid "Device(s)"
msgstr "Dispositivo(s)"

#: sabnzbd/skintext.py [Pushover settings]
msgid "Device(s) to which message should be sent"
msgstr "Dispositivo(s) para qual a mensagem deve ser enviada"

#: sabnzbd/skintext.py [Header for Pushbullet notification section]
msgid "Pushbullet"
msgstr "Pushbullet"

#: sabnzbd/skintext.py [Pushbullet settings]
msgid "Enable Pushbullet notifications"
msgstr "Habilitar notificações Pushbullet"

#: sabnzbd/skintext.py [Pushbulletsettings]
msgid "Requires a Pushbullet account"
msgstr "Necessária uma conta Pushbullet"

#: sabnzbd/skintext.py [Pushbullet settings]
msgid "Personal API key"
msgstr "Chave API pessoal"

#: sabnzbd/skintext.py [Pushbullet settings]
msgid "Your personal Pushbullet API key (required)"
msgstr "Chave Pushbullet API pessoal (necessária)"

#: sabnzbd/skintext.py [Pushbullet settings]
msgid "Device"
msgstr "Dispositivo"

#: sabnzbd/skintext.py [Pushbullet settings]
msgid "Device to which message should be sent"
msgstr "Dispositivo para qual a mensagem deve ser enviada"

#: sabnzbd/skintext.py [Header for Notification Script notification section]
msgid "Notification Script"
msgstr ""

#: sabnzbd/skintext.py [Notification Script settings]
msgid "Enable notification script"
msgstr ""

#: sabnzbd/skintext.py [Notification Scriptsettings]
msgid "Executes a custom script"
msgstr ""

#: sabnzbd/skintext.py [Notification Scriptsettings]
msgid "Which script should we execute for notification?"
msgstr ""

#: sabnzbd/skintext.py
msgid ""
"Indexers can supply a category inside the NZB which SABnzbd will try to "
"match to the categories defined below. Additionally, you can add terms to "
"\"Indexer Categories / Groups\" to match more categories. Use commas to "
"separate terms. Wildcards in the terms are supported. <br>More information "
"can be found on the Wiki."
msgstr ""

#: sabnzbd/skintext.py
msgid ""
"Ending the path with an asterisk * will prevent creation of job folders."
msgstr ""
"Para evitar a criação de pastas de trabalho, adicione um asterisco (*) "
"depois do caminho."

#: sabnzbd/skintext.py
msgid "Relative folders are based on"
msgstr "Caminho base das pastas relativas"

#: sabnzbd/skintext.py
msgid "Folder/Path"
msgstr "Pasta/Caminho"

#: sabnzbd/skintext.py
msgid "Indexer Categories / Groups"
msgstr ""

#: sabnzbd/skintext.py [Small delete button]
msgid "X"
msgstr "X"

#: sabnzbd/skintext.py
msgid "Series Sorting"
msgstr "Ordenação de Séries"

#: sabnzbd/skintext.py
msgid "Enable TV Sorting"
msgstr "Ativar a ordenação de TV"

#: sabnzbd/skintext.py
msgid "Pattern Key"
msgstr "Modelo do padrão"

#: sabnzbd/skintext.py
msgid "Clear"
msgstr "Limpar"

#: sabnzbd/skintext.py
msgid "Apply filters"
msgstr ""

#: sabnzbd/skintext.py
msgid "Presets"
msgstr "Predefinições"

#: sabnzbd/skintext.py
msgid "Example"
msgstr "Exemplo"

#: sabnzbd/skintext.py
msgid "Movie Sorting"
msgstr ""

#: sabnzbd/skintext.py
msgid "Enable Movie Sorting"
msgstr "Ativar a ordenação de filmes"

#: sabnzbd/skintext.py
msgid "Keep loose downloads in extra folders"
msgstr "Manter em pastas separadas os downloads soltos"

#: sabnzbd/skintext.py
msgid "Affected Categories"
msgstr "Categorias Afetadas"

#: sabnzbd/skintext.py
msgid "Meaning"
msgstr "Significado"

#: sabnzbd/skintext.py
msgid "Pattern"
msgstr "Modelo"

#: sabnzbd/skintext.py
msgid "Result"
msgstr "Resultado"

#: sabnzbd/skintext.py
msgid "1x05 Season Folder"
msgstr "1x05 Pasta Da Temporada"

#: sabnzbd/skintext.py
msgid "S01E05 Season Folder"
msgstr "S01E05 Pasta Da Temporada"

#: sabnzbd/skintext.py
msgid "1x05 Episode Folder"
msgstr "1x05 Pasta Do Episódio"

#: sabnzbd/skintext.py
msgid "S01E05 Episode Folder"
msgstr "S01E05 Pasta Do Episódio"

#: sabnzbd/skintext.py
msgid "Title"
msgstr "Tí­tulo"

#: sabnzbd/skintext.py
msgid "Movie Name"
msgstr "Nome Filme"

#: sabnzbd/skintext.py
msgid "Movie.Name"
msgstr "Nome.Filme"

#: sabnzbd/skintext.py
msgid "Movie_Name"
msgstr "Nome_Filme"

#: sabnzbd/skintext.py # sabnzbd/skintext.py
msgid "Show Name"
msgstr "Nome do Show"

#: sabnzbd/skintext.py
msgid "Show.Name"
msgstr "Nome.do.Show"

#: sabnzbd/skintext.py
msgid "Show_Name"
msgstr "Nome_do_Show"

#: sabnzbd/skintext.py
msgid "Season Number"
msgstr "Número da Temporada"

#: sabnzbd/skintext.py
msgid "Episode Number"
msgstr "Número do Episódio"

#: sabnzbd/skintext.py # sabnzbd/skintext.py
msgid "Episode Name"
msgstr "Nome do Episódio"

#: sabnzbd/skintext.py
msgid "Episode.Name"
msgstr "Nome.Episódio"

#: sabnzbd/skintext.py
msgid "Episode_Name"
msgstr "Nome_Episódio"

#: sabnzbd/skintext.py
msgid "File Extension"
msgstr "Extensão do arquivo"

#: sabnzbd/skintext.py
msgid "Extension"
msgstr "Extensão"

#: sabnzbd/skintext.py
msgid "Part Number"
msgstr "Número do Episódio"

#: sabnzbd/skintext.py
msgid "Decade"
msgstr "Década"

#: sabnzbd/skintext.py
msgid "Original Filename"
msgstr "Nome do arquivo original"

#: sabnzbd/skintext.py
msgid "Original Foldername"
msgstr "Nome da pasta original"

#: sabnzbd/skintext.py
msgid "Lower Case"
msgstr "Minúsculas"

#: sabnzbd/skintext.py
msgid "TEXT"
msgstr "TEXTO"

#: sabnzbd/skintext.py
msgid "text"
msgstr "texto"

#: sabnzbd/skintext.py
msgid "file"
msgstr "arquivo"

#: sabnzbd/skintext.py
msgid "folder"
msgstr "pasta"

#: sabnzbd/skintext.py
msgid "Sort String"
msgstr "String de ordenação"

#: sabnzbd/skintext.py
msgid "Multi-part label"
msgstr "Rótulo multi-parte"

#: sabnzbd/skintext.py
msgid "In folders"
msgstr "Em pastas"

#: sabnzbd/skintext.py
msgid "No folders"
msgstr "Sem pastas"

#: sabnzbd/skintext.py
msgid "Date Sorting"
msgstr "Ordenação por data"

#: sabnzbd/skintext.py
msgid "Enable Date Sorting"
msgstr "Ativar a ordenação por data"

#: sabnzbd/skintext.py
msgid "Show Name folder"
msgstr "Pasta do Nome do Show"

#: sabnzbd/skintext.py
msgid "Year-Month Folders"
msgstr "Pastas Ano-Mês"

#: sabnzbd/skintext.py
msgid "Daily Folders"
msgstr "Pastas Diárias"

#: sabnzbd/skintext.py [Note for title expression in Sorting that does case adjustment]
msgid "case-adjusted"
msgstr "ajuste de maiúsculas"

#: sabnzbd/skintext.py
msgid "Processed Result"
msgstr "Resultado Processado"

#: sabnzbd/skintext.py
msgid ""
"Rarely used options. For their meaning and explanation, click on the Help "
"button to go to the Wiki page.<br>Don't change these without checking the "
"Wiki first, as some have serious side-effects.<br>The default values are "
"between parentheses."
msgstr ""
"Opções raramente utilizadas. Para seu significado e explicação, clique no "
"botão Ajuda para ir para a página Wiki.<br>Não altere estas sem checar o "
"Wiki em primeiro lugar, já que algumas têm sérios efeitos colaterais.<br>Os "
"valores padrão estão entre parênteses."

#: sabnzbd/skintext.py
msgid "Values"
msgstr "Valores"

#: sabnzbd/skintext.py [Job details page]
msgid "Edit NZB Details"
msgstr "Editar Detalhes do NZB"

#: sabnzbd/skintext.py [Job details page, delete button]
msgid "Delete"
msgstr "Eliminar"

#: sabnzbd/skintext.py [Job details page, move file to top] # sabnzbd/skintext.py
msgid "Top"
msgstr "Topo"

#: sabnzbd/skintext.py [Job details page, move file one place up]
msgid "Up"
msgstr "Para cima"

#: sabnzbd/skintext.py [Job details page, move file one place down]
msgid "Down"
msgstr "Para baixo"

#: sabnzbd/skintext.py [Job details page, move file to bottom] # sabnzbd/skintext.py
msgid "Bottom"
msgstr "Base"

#: sabnzbd/skintext.py [Job details page, select all files]
msgid "All"
msgstr "Todos"

#: sabnzbd/skintext.py [Job details page, invert file selection]
msgid "Invert"
msgstr "Inverter"

#: sabnzbd/skintext.py [Job details page, filename column header]
msgid "Filename"
msgstr "Nome do arquivo"

#: sabnzbd/skintext.py [Job details page, subject column header]
msgid "Subject"
msgstr "Assunto"

#: sabnzbd/skintext.py [Job details page, section header]
msgid "Selection"
msgstr "Seleção"

#: sabnzbd/skintext.py # sabnzbd/skintext.py
msgid "Pause for 5 minutes"
msgstr "Pausar por 5 minutos"

#: sabnzbd/skintext.py # sabnzbd/skintext.py
msgid "Pause for 15 minutes"
msgstr "Pausar por 15 minutos"

#: sabnzbd/skintext.py # sabnzbd/skintext.py
msgid "Pause for 30 minutes"
msgstr "Pausar por 30 minutos"

#: sabnzbd/skintext.py # sabnzbd/skintext.py
msgid "Pause for 1 hour"
msgstr "Pausar por 1 hora"

#: sabnzbd/skintext.py # sabnzbd/skintext.py
msgid "Pause for 3 hours"
msgstr "Pausar por 3 horas"

#: sabnzbd/skintext.py # sabnzbd/skintext.py
msgid "Pause for 6 hours"
msgstr "Pausar por 6 horas"

#: sabnzbd/skintext.py # sabnzbd/skintext.py
msgid "left"
msgstr "restantes"

#: sabnzbd/skintext.py # sabnzbd/skintext.py
msgid "Free Space"
msgstr "Espaço Disponível"

#: sabnzbd/skintext.py
msgid "Temp Folder"
msgstr "Pasta temporária"

#: sabnzbd/skintext.py # sabnzbd/skintext.py
msgid "Multi-Operations"
msgstr "Multi-Operações"

#: sabnzbd/skintext.py
msgid "Hold shift key to select a range"
msgstr "Segure a tecla shift para selecionar um intervalo"

#: sabnzbd/skintext.py
msgid "Check all"
msgstr "Selecionar todos"

#: sabnzbd/skintext.py
msgid "Restart SABnzbd"
msgstr "Reiniciar SABnzbd"

#: sabnzbd/skintext.py
msgid "Status and interface options"
msgstr "Estado e opções de interface"

#: sabnzbd/skintext.py
msgid "Or drag and drop files in the window!"
msgstr "Ou arraste e solte arquivos na janela!"

#: sabnzbd/skintext.py
msgid "Lost connection to SABnzbd.."
msgstr "Conexão perdida com SABnzbd.."

#: sabnzbd/skintext.py
msgid "In case of SABnzbd restart this screen will disappear automatically!"
msgstr ""
"No caso de reinício do SABnzbd, esta janela irá desaparecer automaticamente!"

#: sabnzbd/skintext.py
msgid "WARNING:"
msgstr "AVISO:"

#: sabnzbd/skintext.py # sabnzbd/skintext.py
msgid "Refresh rate"
msgstr "Taxa de atualização"

#: sabnzbd/skintext.py
msgid "Use global interface settings"
msgstr "Usar configurações globais de interface"

#: sabnzbd/skintext.py
msgid "Queue item limit"
msgstr "Limite de itens na fila"

#: sabnzbd/skintext.py
msgid "History item limit"
msgstr "Limite de itens no histórico"

#: sabnzbd/skintext.py
msgid "Date format"
msgstr "Formato da data"

#: sabnzbd/skintext.py
msgid "Extra queue column"
msgstr "Coluna extra da fila"

#: sabnzbd/skintext.py
msgid "Extra history column"
msgstr ""

#: sabnzbd/skintext.py # sabnzbd/skintext.py
msgid "page"
msgstr "página"

#: sabnzbd/skintext.py
msgid "Loading"
msgstr "Carregando"

#: sabnzbd/skintext.py
msgid "articles"
msgstr "artigos"

#: sabnzbd/skintext.py
msgid "Rename"
msgstr "Renomear"

#: sabnzbd/skintext.py # sabnzbd/skintext.py
msgid "Queue repair"
msgstr "Reparação da fila"

#: sabnzbd/skintext.py
msgid "Show active connections"
msgstr "Exibir conexões ativas"

#: sabnzbd/skintext.py
msgid "Orphaned jobs"
msgstr "Trabalhos órfãos"

#: sabnzbd/skintext.py
msgid "Send back to queue"
msgstr "Enviar de volta para a fila"

#: sabnzbd/skintext.py # sabnzbd/skintext.py
msgid "Delete All"
msgstr "Excluir Todos"

#: sabnzbd/skintext.py # sabnzbd/skintext.py [Link in SMPL for "Retry all failed jobs"]
msgid "Retry all"
msgstr "Repetir todos"

#: sabnzbd/skintext.py
msgid "Fetch NZB from URL"
msgstr "Buscar NZB de uma URL"

#: sabnzbd/skintext.py
msgid "Upload NZB"
msgstr "Enviar NZB"

#: sabnzbd/skintext.py # sabnzbd/skintext.py
msgid "Optionally specify a filename"
msgstr "Opcionalmente, especifique um nome de arquivo"

#: sabnzbd/skintext.py
msgid "Formats: .nzb, .rar, .zip, .gz, .bz2"
msgstr "Formatos: .nzb, .rar, .zip, .gz, .bz2"

#: sabnzbd/skintext.py
msgid "Submit"
msgstr "Enviar"

#: sabnzbd/skintext.py # sabnzbd/skintext.py
msgid "Open Informational URL"
msgstr "Abrir URL Informativa"

#: sabnzbd/skintext.py
msgid "Submitted. Thank you!"
msgstr "Enviado. Obrigado!"

#: sabnzbd/skintext.py
msgid "Nothing selected!"
msgstr "Nada selecionado!"

#: sabnzbd/skintext.py
msgid "Remove all selected files"
msgstr "Remover todos os arquivos selecionados"

#: sabnzbd/skintext.py
msgid "Hide/show completed files"
msgstr "Esconder/Exibir arquivos completos"

#: sabnzbd/skintext.py # sabnzbd/skintext.py
msgid "View Script Log"
msgstr "Exibir Log do Script"

#: sabnzbd/skintext.py # sabnzbd/skintext.py
msgid "Update Available!"
msgstr "Atualização Disponível!"

#: sabnzbd/skintext.py [Don't translate LocalStorage]
msgid ""
"LocalStorage (cookies) are disabled in your browser, interface settings will "
"be lost after you close the browser!"
msgstr ""

#: sabnzbd/skintext.py
msgid "Glitter has some (new) features you might like!"
msgstr ""

#: sabnzbd/skintext.py # sabnzbd/skintext.py
msgid "Custom"
msgstr "Personalizado"

#: sabnzbd/skintext.py
msgid "Compact layout"
msgstr ""

#: sabnzbd/skintext.py
msgid "Tabbed layout <br/>(separate queue and history)"
msgstr ""

#: sabnzbd/skintext.py # sabnzbd/skintext.py
msgid "Speed"
msgstr "Velocidade"

#: sabnzbd/skintext.py # sabnzbd/skintext.py
msgid "Confirm Queue Deletions"
msgstr "Confirmar Exclusões da Fila"

#: sabnzbd/skintext.py # sabnzbd/skintext.py
msgid "Confirm History Deletions"
msgstr "Confirmar Exclusões do Histórico"

#: sabnzbd/skintext.py
msgid "How long or untill when do you want to pause? (in English!)"
msgstr "Por quanto tempo ou até quando você quer pausar? (em Inglês!)"

#: sabnzbd/skintext.py
msgid "Sorry, we could not interpret that. Try again."
msgstr "Perdão, não conseguimos interpretar isso. Tente novamente."

#: sabnzbd/skintext.py # sabnzbd/skintext.py
msgid "Pause for..."
msgstr "Pausar por..."

#: sabnzbd/skintext.py # sabnzbd/skintext.py
msgid "Refresh"
msgstr "Atualizar"

#: sabnzbd/skintext.py
msgid "Sort by Age <small>Oldest&rarr;Newest</small>"
msgstr "Ordenar por Idade <small>Mais antigo&rarr;Mais novo</small>"

#: sabnzbd/skintext.py
msgid "Sort by Age <small>Newest&rarr;Oldest</small>"
msgstr "Ordenar por Idade <small>Mais novo&rarr;Mais antigo</small>"

#: sabnzbd/skintext.py
msgid "Sort by Name <small>A&rarr;Z</small>"
msgstr "Ordenar por Nome <small>A&rarr;Z</small>"

#: sabnzbd/skintext.py
msgid "Sort by Name <small>Z&rarr;A</small>"
msgstr "Ordenar por Nome <small>Z&rarr;A</small>"

#: sabnzbd/skintext.py
msgid "Sort by Size <small>Smallest&rarr;Largest</small>"
msgstr "Ordenar por Tamanho <small>Menor&rarr;Maior</small>"

#: sabnzbd/skintext.py
msgid "Sort by Size <small>Largest&rarr;Smallest</small>"
msgstr "Ordenar por Tamanho <small>Maior&rarr;Menor</small>"

#: sabnzbd/skintext.py
msgid "Uploading"
msgstr ""

#: sabnzbd/skintext.py
msgid "Forcing disconnect"
msgstr ""

#: sabnzbd/skintext.py
msgid "Removing job"
msgstr ""

#: sabnzbd/skintext.py
msgid "Removing jobs"
msgstr ""

#: sabnzbd/skintext.py # sabnzbd/skintext.py
msgid "Prev"
msgstr "Ant"

#: sabnzbd/skintext.py # sabnzbd/skintext.py # sabnzbd/skintext.py [Button to go to next Wizard page]
msgid "Next"
msgstr "Próx"

#: sabnzbd/skintext.py
msgid "Purge the History?"
msgstr "Limpar o Histórico?"

#: sabnzbd/skintext.py
msgid "You must enable JavaScript for Plush to function!"
msgstr "Você deve habilitar o JavaScript para Plush funcionar!"

#: sabnzbd/skintext.py
msgid "Options"
msgstr "Opções"

#: sabnzbd/skintext.py # sabnzbd/skintext.py
msgid "Pause for how many minutes?"
msgstr "Pausar por quantos minutos?"

#: sabnzbd/skintext.py
msgid "Top Menu"
msgstr "Menu Superior"

#: sabnzbd/skintext.py
msgid "On Finish"
msgstr "Ao Concluir"

#: sabnzbd/skintext.py
msgid "Sort"
msgstr "Ordenar"

#: sabnzbd/skintext.py
msgid "Sort by Age <small>(Oldest&rarr;Newest)</small>"
msgstr "Ordenar por Idade <small>(Mais antigo&rarr;Mais novo)</small>"

#: sabnzbd/skintext.py
msgid "Sort by Age <small>(Newest&rarr;Oldest)</small>"
msgstr "Ordenar por Idade <small>(Mais novo&rarr;Mais antigo)</small>"

#: sabnzbd/skintext.py
msgid "Sort by Name <small>(A&rarr;Z)</small>"
msgstr "Ordenar por Nome <small>(A&rarr;Z)</small>"

#: sabnzbd/skintext.py
msgid "Sort by Name <small>(Z&rarr;A)</small>"
msgstr "Ordenar por Nome <small>(Z&rarr;A)</small>"

#: sabnzbd/skintext.py
msgid "Sort by Size <small>(Smallest&rarr;Largest)</small>"
msgstr "Ordenar por Tamanho <small>(Menor&rarr;Maior)</small>"

#: sabnzbd/skintext.py
msgid "Sort by Size <small>(Largest&rarr;Smallest)</small>"
msgstr "Ordenar por Tamanho <small>(Maior&rarr;Menor)</small>"

#: sabnzbd/skintext.py
msgid "Purge the Queue?"
msgstr "Limpar a fila?"

#: sabnzbd/skintext.py
msgid "Retry all failed jobs in History?"
msgstr "Repetir todos os trabalhos com falha no Histórico?"

#: sabnzbd/skintext.py
msgid "Purge"
msgstr "Eliminar"

#: sabnzbd/skintext.py [Used in speed menu. Split in two lines if too long.]
msgid "Max Speed"
msgstr "Velocidade Máx"

#: sabnzbd/skintext.py
msgid "Range"
msgstr "Intervalo"

#: sabnzbd/skintext.py
msgid "Apply to Selected"
msgstr "Aplicar aos Selecionados"

#: sabnzbd/skintext.py
msgid "Everything"
msgstr "Tudo"

#: sabnzbd/skintext.py
msgid "Refresh Rate"
msgstr "Taxa de Atualização"

#: sabnzbd/skintext.py
msgid "Container Width"
msgstr "Largura do Contêiner"

#: sabnzbd/skintext.py
msgid ""
"This will prevent refreshing content when your mouse cursor is hovering over "
"the queue."
msgstr ""
"Isso irá impedir que o conteúdo seja atualizado quando o cursor do mouse "
"estiver sobre a fila."

#: sabnzbd/skintext.py
msgid "Block Refreshes on Hover"
msgstr "Impedir Atualizações no Foco"

#: sabnzbd/skintext.py [Fetch from URL button in "Add NZB" dialog box]
msgid "Fetch"
msgstr "Obter"

#: sabnzbd/skintext.py [Upload button in "Add NZB" dialog box]
msgid "Upload"
msgstr "Enviar"

#: sabnzbd/skintext.py
msgid "Upload: .nzb .rar .zip .gz, .bz2"
msgstr "Enviar: .nzb .rar .zip .gz, .bz2"

#: sabnzbd/skintext.py # sabnzbd/skintext.py
msgid "Progress"
msgstr "Progresso"

#: sabnzbd/skintext.py
msgid "Not enough disk space to complete downloads!"
msgstr "Não há espaço em disco suficiente para completar os downloads!"

#: sabnzbd/skintext.py
msgid "Free (Temp)"
msgstr "Disponível (Temporário)"

#: sabnzbd/skintext.py
msgid "IDLE"
msgstr "OCIOSO"

#: sabnzbd/skintext.py
msgid "Downloads"
msgstr "Downloads"

#: sabnzbd/skintext.py
msgid "Delete Completed"
msgstr "Exclusão Concluída"

#: sabnzbd/skintext.py
msgid "Delete the all failed items from the history?"
msgstr "Excluir do histórico todos os itens com falha?"

#: sabnzbd/skintext.py
msgid "Delete Failed"
msgstr "Falha na Exclusão"

#: sabnzbd/skintext.py
msgid "Retry all failed jobs?"
msgstr "Repetir todos os trabalhos com falha?"

#: sabnzbd/skintext.py
msgid "Links"
msgstr "Atalhos"

#: sabnzbd/skintext.py
msgid "Showing %s to %s out of %s results"
msgstr "Mostrando %s a %s de %s resultados"

#: sabnzbd/skintext.py
msgid "No results"
msgstr "Sem resultados"

#: sabnzbd/skintext.py
msgid "Showing one result"
msgstr "Mostrando um resultado"

#: sabnzbd/skintext.py
msgid "First"
msgstr "Primeira"

#: sabnzbd/skintext.py
msgid "Last"
msgstr "Última"

#: sabnzbd/skintext.py
msgid "Email Sent!"
msgstr "Email Enviado!"

#: sabnzbd/skintext.py
msgid "Notification Sent!"
msgstr "Notificação Enviada!"

#: sabnzbd/skintext.py
msgid "Saving.."
msgstr "Salvando..."

#: sabnzbd/skintext.py
msgid "Saved"
msgstr "Salvo"

#: sabnzbd/skintext.py
msgid "Toggle Add NZB"
msgstr "Alternar Adição de NZB"

#: sabnzbd/skintext.py
msgid "DualView1"
msgstr "DualView1"

#: sabnzbd/skintext.py
msgid "DualView2"
msgstr "DualView2"

#: sabnzbd/skintext.py
msgid "Are you sure you want to restart SABnzbd?"
msgstr "Tem certeza que deseja reiniciar o SABnzbd?"

#: sabnzbd/skintext.py
msgid "Hide Edit Options"
msgstr "Ocultar Opções de Edição"

#: sabnzbd/skintext.py
msgid "Show Edit Options"
msgstr "Mostrar Opções de Edição"

#: sabnzbd/skintext.py
msgid "Edit"
msgstr "Editar"

#: sabnzbd/skintext.py
msgid "Timeleft"
msgstr "Tempo restante"

#: sabnzbd/skintext.py
msgid "SABnzbd Quick-Start Wizard"
msgstr "Assistente de Início Rápido do SABnzbd"

#: sabnzbd/skintext.py
msgid "SABnzbd Version"
msgstr "Versão do SABnzbd"

#: sabnzbd/skintext.py [Button to go to previous Wizard page]
msgid "Previous"
msgstr "Anterior"

#: sabnzbd/skintext.py
msgid "Server Details"
msgstr "Detalhes do Servidor"

#: sabnzbd/skintext.py
msgid "Please enter in the details of your primary usenet provider."
msgstr "Por favor insira os detalhes de seu provedor de usenet primário."

#: sabnzbd/skintext.py
msgid "The number of connections allowed by your provider"
msgstr "O número de conexões permitidas por seu provedor"

#: sabnzbd/skintext.py [Wizard: examples of amount of connections]
msgid "E.g. 8 or 20"
msgstr "Ex: 8 ou 20"

#: sabnzbd/skintext.py
msgid "Select only if your provider allows SSL connections."
msgstr "Selecione somente se seu provedor permitir conexões SSL."

#: sabnzbd/skintext.py
msgid "Click to test the entered details."
msgstr "Clique para testar os detalhes informados."

#: sabnzbd/skintext.py [Abbreviation for "for example"]
msgid "E.g."
msgstr "Ex."

#: sabnzbd/skintext.py [Wizard step]
msgid "Setup is now complete!"
msgstr "A configuração está completa!"

#: sabnzbd/skintext.py [Wizard tip]
msgid "SABnzbd will now be running in the background."
msgstr "SABnzbd agora será executado em segundo plano."

#: sabnzbd/skintext.py [Wizard tip]
msgid "Closing any browser windows/tabs will NOT close SABnzbd."
msgstr "Fechar qualquer janela/aba do navegador NÃO vai fechar o SABnzbd."

#: sabnzbd/skintext.py [Wizard tip]
msgid ""
"It is recommended you right click and bookmark this location and use this "
"bookmark to access SABnzbd when it is running in the background."
msgstr ""
"Recomenda-se que você adicione este local como favorito para acessar o "
"SABnzbd quando ele estiver sendo executado em segundo plano."

#: sabnzbd/skintext.py [Will be appended with a wiki-link, adjust word order accordingly]
msgid "Further help can be found on our"
msgstr "Mais ajuda pode ser encontrada em nosso"

#: sabnzbd/skintext.py [Wizard step]
msgid "Go to SABnzbd"
msgstr "Ir para o SABnzbd"

#: sabnzbd/skintext.py [Wizard EXIT button on first page]
msgid "Exit SABnzbd"
msgstr "Sair do SABnzbd"

#: sabnzbd/skintext.py [Wizard START button on first page]
msgid "Start Wizard"
msgstr "Iniciar o Assistente"

#: sabnzbd/skintext.py
msgid ""
"\n"
"SABnzbd comes with ABSOLUTELY NO WARRANTY.\n"
"This is free software, and you are welcome to redistribute it under certain "
"conditions.\n"
"It is licensed under the GNU GENERAL PUBLIC LICENSE Version 2 or (at your "
"option) any later version.\n"
msgstr ""
"\n"
"SABnzbd não possui QUALQUER GARANTIA.\n"
"É software livre, e você está convidado a redistribuí-lo sob certas "
"condições.\n"
"Está licenciado sob a LICENÇA PÚBLICA GERAL GNU Versão 2 ou (a seu critério) "
"qualquer versão posterior.\n"

#: sabnzbd/skintext.py
msgid ""
<<<<<<< HEAD
"In order to download from Usenet you will require access to a provider. Your "
"ISP may provide you with access, however a premium provider is recommended. "
"Don't have a Usenet provider? We recommend trying %s."
msgstr ""
=======
"In order to download from usenet you will require access to a provider. Your "
"ISP may provide you with access, however a premium provider is recommended."
msgstr ""
"Para baixar a partir da usenet você precisa ter acesso a um provedor. Seu "
"provedor de Internet pode fornecer-lhe acesso, no entanto, um provedor "
"exclusivo é recomendado."

#: sabnzbd/skintext.py
msgid "Don't have a usenet provider? We recommend trying %s."
msgstr "Não tem um provedor usenet? Recomendamos testar %s."
>>>>>>> ba7d906b

#: sabnzbd/tvsort.py [Error message]
msgid "Error getting TV info (%s)"
msgstr "Erro ao obter informações de TV (%s)"

#: sabnzbd/tvsort.py [Error message] # sabnzbd/tvsort.py [Error message] # sabnzbd/tvsort.py [Error message]
#: sabnzbd/tvsort.py [Error message]
msgid "Failed to rename: %s to %s"
msgstr "Falha ao renomear: %s para %s"

#: sabnzbd/tvsort.py [Error message]
msgid "Failed to rename similar file: %s to %s"
msgstr "Falha ao renomear arquivo similar: %s para %s"

#: sabnzbd/urlgrabber.py
msgid "Server name does not resolve"
msgstr "Nome de servidor não encontrado"

#: sabnzbd/urlgrabber.py
msgid "Unauthorized access"
msgstr "Acesso não autorizado"

#: sabnzbd/urlgrabber.py
msgid "File not on server"
msgstr ""

#: sabnzbd/urlgrabber.py
msgid "Server could not complete request"
msgstr ""

#: sabnzbd/urlgrabber.py [Error message]
msgid "URLGRABBER CRASHED"
msgstr "URLGRABBER PAROU DE FUNCIONAR"

#: sabnzbd/urlgrabber.py
msgid "Unusable NZB file"
msgstr "Arquivo NZB inutilizável"

#: sabnzbd/urlgrabber.py # sabnzbd/urlgrabber.py
msgid "URL Fetching failed; %s"
msgstr "A busca da URL falhou; %s"

#~ msgid "WARNING: Paused job \"%s\" because of encrypted RAR file"
#~ msgstr ""
#~ "ATENÇÃO: Tarefa \"%s\" em pausa por causa de arquivo RAR criptografado"

#~ msgid "Folder \"%s\" does not exist"
#~ msgstr "A pasta \"%s\" não existe"

#~ msgid ""
#~ "Your UNRAR version is not recommended, get it from "
#~ "http://www.rarlab.com/rar_add.htm<br />"
#~ msgstr ""
#~ "Sua versão do UNRAR não é recomendada. Pegue-a de "
#~ "http://www.rarlab.com/rar_add.htm<br />"

#~ msgid "Error: No secondary interface defined."
#~ msgstr "Erro: Nenhuma interface secundária definida."

#~ msgid "No UNRAR program found, unpacking RAR files is not possible<br />"
#~ msgstr ""
#~ "Nenhum programa UNRAR foi encontrado. Não será possível descompactar "
#~ "arquivos RAR<br />"

#~ msgid "Initiating restart...<br />"
#~ msgstr "Fazendo o reinício...<br />"

#~ msgid "No PAR2 program found, repairs not possible<br />"
#~ msgstr ""
#~ "Nenhum programa PAR2 foi encontrado. Reparos não serão possíveis<br />"

#~ msgid "Not matched"
#~ msgstr "Não correspondido"

#~ msgid "Jobs marked with a '*' will not be automatically downloaded."
#~ msgstr "As tarefas marcadas com um '*' não serão baixadas automaticamente."

#~ msgid "Job \"%s\" was re-added to the queue"
#~ msgstr "A tarefa \"%s\" foi adicionada novamente à fila"

#~ msgid "Failed to read registry keys for special folders"
#~ msgstr "Falha ao ler chaves de registro para pastas especiais"

#~ msgid "Cannot connect to registry hive HKEY_CURRENT_USER."
#~ msgstr "Não é possível conectar à seção de registro HKEY_CURRENT_USER."

#~ msgid "Downloaded so far"
#~ msgstr "Baixados até agora"

#~ msgid "Cannot open registry key \"%s\"."
#~ msgstr "Não é possível abrir a chave de registro \"%s\"."

#~ msgid "Try again"
#~ msgstr "Tente novamente"

#~ msgid "pyopenssl module missing, please install for https access"
#~ msgstr "Módulo pyOpenSSL ausente. Instale-o para obter acesso https"

#~ msgid "Missing expected file: %s => unrar error?"
#~ msgstr "Faltando arquivo esperado: %s => erro no unrar?"

#~ msgid "Invalid par2 files, cannot verify or repair"
#~ msgstr "Arquivos PAR2 inválidos. Não é possível verificar ou reparar"

#~ msgid "Unpacking failed, these file(s) are missing:"
#~ msgstr "A descompactação falhou. Este(s) arquivo(s) estão faltando:"

#~ msgid "Unpacking failed, an expected file was not unpacked"
#~ msgstr "A descompactação falhou. Um arquivo esperado não foi descompactado"

#~ msgid "Error importing OpenSSL module. Connecting with NON-SSL"
#~ msgstr "Erro ao importar o módulo OpenSSL. Conectando-se sem SSL"

#~ msgid ""
#~ "\n"
#~ "    SABnzbd needs a free tcp/ip port for its internal web server.<br>\n"
#~ "    Port %s on %s was tried , but the account used for SABnzbd has no "
#~ "permission to use it.<br>\n"
#~ "    On OSX and Linux systems, normal users must use ports above 1023.<br>\n"
#~ "    <br>\n"
#~ "    Please restart SABnzbd with a different port number."
#~ msgstr ""
#~ "\n"
#~ "    SABnzbd precisa de uma porta tcp/ip livre para seu servidor web "
#~ "interno.<br>\n"
#~ "    A porta %s em %s foi tentada, mas a conta usada para o SABnzbd não tem "
#~ "permissão para usá-la.<br>\n"
#~ "    Nos sistemas OSX e Linux, usuários normais devem usar portas acima de "
#~ "1023.<br>\n"
#~ "    <br>\n"
#~ "    Por favor reinicie o SABnzbd com um número de porta diferente."

#~ msgid ""
#~ "\n"
#~ "    SABnzbd is not compatible with some software firewalls.<br>\n"
#~ "    %s<br>\n"
#~ "    Sorry, but we cannot solve this incompatibility right now.<br>\n"
#~ "    Please file a complaint at your firewall supplier.<br>\n"
#~ "    <br>\n"
#~ msgstr ""
#~ "\n"
#~ "    SABnzbd não é compatível com alguns softwares de firewall.<br>\n"
#~ "    %s<br>\n"
#~ "    Lamentamos, mas não podemos resolver esta incompatibilidade no "
#~ "momento.<br>\n"
#~ "    Por favor, registre uma reclamação com seu fornecedor de firewall.<br>\n"
#~ "    <br>\n"

#~ msgid "It is likely that you are using ZoneAlarm on Vista.<br>"
#~ msgstr "É provável que você esteja usando o ZoneAlarm no Vista.<br>"

#~ msgid "OK"
#~ msgstr "OK"

#~ msgid "You have no permisson to use port %s"
#~ msgstr "Você não tem permissão para usar a porta %s"

#~ msgid "View script output"
#~ msgstr "Ver saída do script"

#~ msgid "Get NZB"
#~ msgstr "Obter NZB"

#~ msgid "KB/s"
#~ msgstr "KB/s"

#~ msgid "Queued"
#~ msgstr "Na fila"

#~ msgid "WARNINGS"
#~ msgstr "AVISOS"

#~ msgid "Complete Dir"
#~ msgstr "Pasta Completados"

#~ msgid "Download speed"
#~ msgstr "Velocidade de download"

#~ msgid "Add new downloads"
#~ msgstr "Adicionar novos downloads"

#~ msgid "&nbsp;"
#~ msgstr "&nbsp;"

#~ msgid "&nbsp;or Report ID"
#~ msgstr "&nbsp;ou Report ID"

#~ msgid "Sort by name"
#~ msgstr "Ordenar pelo nome"

#~ msgid "Sort by age"
#~ msgstr "Ordenar por idade"

#~ msgid "Sort by size"
#~ msgstr "Ordenar por tamanho"

#~ msgid "Hide files"
#~ msgstr "Ocultar arquivos"

#~ msgid "Show files"
#~ msgstr "Exibir arquivos"

#~ msgid "Remain/Total"
#~ msgstr "Restante/Total"

#~ msgid "History Size"
#~ msgstr "Tamanho do histórico"

#~ msgid "Delete all failed items from History?"
#~ msgstr "Eliminar do histórico todos os itens falhados?"

#~ msgid "Purge Failed History"
#~ msgstr "Limpar Histórico de Falhas"

#~ msgid "Show Weblogging"
#~ msgstr "Mostrar Logs da Web"

#~ msgid "Thread"
#~ msgstr "Tópico"

#~ msgid "Email Test Result"
#~ msgstr "Resultado do Teste de E-mail"

#~ msgid "General configuration"
#~ msgstr "Configuração geral"

#~ msgid "Secondary Web Interface"
#~ msgstr "Interface Web Secundária"

#~ msgid "Web server authentication"
#~ msgstr "Autenticação do servidor web"

#~ msgid "Activate an alternative skin."
#~ msgstr "Ativar uma skin alternativa."

#~ msgid "HTTPS Support"
#~ msgstr "Suporte HTTPS"

#~ msgid "Queue auto refresh interval:"
#~ msgstr "Intervalo de atualização da fila:"

#~ msgid "Refresh interval of the queue web-interface page(sec, 0= none)."
#~ msgstr ""
#~ "Intervalo de atualização da página da interface web da fila (em segundos, 0 "
#~ "= nenhum)."

#~ msgid "Folder configuration"
#~ msgstr "Configuração de pasta"

#~ msgid "USE AT YOUR OWN RISK!"
#~ msgstr "USE POR SUA CONTA E RISCO!"

#~ msgid "Disable API-key"
#~ msgstr "Desabilitar Chave API"

#~ msgid "Do not require the API key."
#~ msgstr "Não requer a chave API."

#~ msgid "Folder containing user scripts for post-processing."
#~ msgstr "Pasta contendo scripts de usuário para pós-processamento"

#~ msgid "Post-Processing Scripts Folder"
#~ msgstr "Pasta de Arquivos de Pós-Processamento"

#~ msgid "Switches configuration"
#~ msgstr "Configuração de opções"

#~ msgid "Skip par2 checking when files are 100% valid."
#~ msgstr "Pular verificação par2 quando os arquivos forem 100% válidos."

#~ msgid "Processing Switches"
#~ msgstr "Opções de Processamento"

#~ msgid "Enable Quick Check"
#~ msgstr "Habilitar Verificação Rápida"

#~ msgid "Enable Filejoin"
#~ msgstr "Habilitar Filejoin"

#~ msgid "Enable TS Joining"
#~ msgstr "Habilitar União TS"

#~ msgid "Join files ending in .001, .002 etc. into one file."
#~ msgstr "Unir arquivos terminando em .001, .002, etc. em um arquivo."

#~ msgid "Enable Par Cleanup"
#~ msgstr "Habilitar Limpeza de Par"

#~ msgid "Cleanup par files (if verifiying/repairing succeded)."
#~ msgstr "Limpar arquivos par (se a verificação/reparo for bem sucedida)."

#~ msgid "Enable Unrar"
#~ msgstr "Habilitar Unrar"

#~ msgid "Join files ending in .001.ts, .002.ts etc. into one file."
#~ msgstr "Unir arquivos terminando em .001.ts, .002.ts, etc. em um arquivo."

#~ msgid "Fail on yEnc CRC Errors"
#~ msgstr "Falhar em erros CRC yEnc"

#~ msgid "When article has a CRC error, try to get it from another server."
#~ msgstr ""
#~ "Quando o artigo possuir um erro de CRC, tentar obtê-lo de outro servidor."

#~ msgid "Default Post-Processing"
#~ msgstr "Pós-processamento Padrão"

#~ msgid "Check result of unpacking"
#~ msgstr "Verificar o resultado da descompactação"

#~ msgid "Check result of unpacking (needs to be off for some file systems)."
#~ msgstr ""
#~ "Verificar o resultado da descompactação (precisa ficar desativado em alguns "
#~ "sistemas de arquivos)."

#~ msgid "Used when no post-processing is defined by the category."
#~ msgstr ""
#~ "Usado quando nenhum pós-processamento estiver definido pela categoria."

#~ msgid "Used when no user script is defined by the category."
#~ msgstr "Usado quando nenhum script de usuário é definido pela categoria."

#~ msgid "QR Code"
#~ msgstr "QR Code"

#~ msgid "Default User Script"
#~ msgstr "Script de usuário padrão"

#~ msgid "Default Priority"
#~ msgstr "Prioridade Padrão"

#~ msgid "Enable MultiCore Par2"
#~ msgstr "Habilitar MultiCore Par2"

#~ msgid "Used when no priority is defined by the category."
#~ msgstr "Utilizado quando nenhuma prioridade é definida pela categoria."

#~ msgid "Other Switches"
#~ msgstr "Outras Opções"

#~ msgid "Do not download"
#~ msgstr "Não baixar"

#~ msgid "Use 12 hour clock (AM/PM)"
#~ msgstr "Utilizar relógio com 12 horas (AM/PM)"

#~ msgid "Show times in AM/PM notation (does not affect scheduler)."
#~ msgstr "Exibir horas na notação AM/PM (não afeta o agendador)."

#~ msgid "Only for optional servers"
#~ msgstr "Apenas para servidores opcionais"

#~ msgid "SSL type"
#~ msgstr "Tipo SSL"

#~ msgid "Apply maximum retries only to optional servers"
#~ msgstr "Aplicar o máximo de tentativas somente com servidores opcionais"

#~ msgid "Server definition"
#~ msgstr "Definições do servidor"

#~ msgid "Server configuration"
#~ msgstr "Configurações do servidor"

#~ msgid "Backup server"
#~ msgstr "Servidor backup"

#~ msgid "Click below to test."
#~ msgstr "Clique abaixo para testar."

#~ msgid "Scheduling configuration"
#~ msgstr "Configuração de agendamentos"

#~ msgid "Add Feed"
#~ msgstr "Adicionar Feed"

#~ msgid "RSS Configuration"
#~ msgstr "Configuração de RSS"

#~ msgid "Remove"
#~ msgstr "Remover"

#~ msgid "Delete Feed"
#~ msgstr "Remover Feed"

#~ msgid "New Feed URL"
#~ msgstr "Nova URL de Feed"

#~ msgid "Feeds"
#~ msgstr "Feeds"

#~ msgid "Skip"
#~ msgstr "Pular"

#~ msgid "Filters"
#~ msgstr "Filtros"

#~ msgid "Settings"
#~ msgstr "Configurações"

#~ msgid "Email Options"
#~ msgstr "Opções de e-mail"

#~ msgid "Email Account Settings"
#~ msgstr "Configurações da Conta de E-mail"

#~ msgid "User-defined categories"
#~ msgstr "Categorias do usuário"

#~ msgid "Defines post-processing and storage."
#~ msgstr "Define os métodos de pós-processamento e de armazenamento."

#~ msgid "Sorting configuration"
#~ msgstr "Configuração de classificação"

#~ msgid "Groups / Indexer tags"
#~ msgstr "Indexador Grupos/Etiquetas"

#~ msgid "Enable generic sorting and renaming of files."
#~ msgstr "Ativar a ordenação e a renomeação genérica dos Filmes"

#~ msgid "Generic Sorting"
#~ msgstr "Ordenação genérica"

#~ msgid "Enable sorting and renaming of episodes."
#~ msgstr "Ativa a ordenação e renomeação de episódios."

#~ msgid "Enable if downloads are not put in their own folders."
#~ msgstr "Ativar se os downloads não são colocados em suas próprias pastas."

#~ msgid "Enable sorting and renaming of date named files."
#~ msgstr "Ativar classificação e renomeação de arquivos nomeados com datas."

#~ msgid "Are you sure you want to delete"
#~ msgstr "Você tem certeza que quer apagar?"

#~ msgid "Page"
#~ msgstr "Página"

#~ msgid "Close"
#~ msgstr "Fechar"

#~ msgid "Set Pause Interval"
#~ msgstr "Definir Intervalo de Pausa"

#~ msgid "Pause for 12 hours"
#~ msgstr "Pausar por 12 horas"

#~ msgid "Pause for 24 hours"
#~ msgstr "Pausar por 24 horas"

#~ msgid "Pause Interval"
#~ msgstr "Intervalo de Pausa"

#~ msgid "Left"
#~ msgstr "Restantes"

#~ msgid "Open Source URL"
#~ msgstr "Abrir URL de Origem"

#~ msgid "Storage"
#~ msgstr "Armazenamento"

#~ msgid "Plush Options"
#~ msgstr "Opções Plush"

#~ msgid "Upload: .nzb .rar .zip .gz"
#~ msgstr "Enviar: .nzb .rar .zip .gz"

#~ msgid ""
#~ "<strong>Read Feed</strong> will get the current feed content. <strong>Force "
#~ "Download</strong> will download all matching NZBs now."
#~ msgstr ""
#~ "<strong>Ler Feed</strong> vai pegar o conteúdo do feed atual. <strong>Forçar "
#~ "Download</strong> irá baixar todos os NZBs correspondentes agora."

#~ msgid "Hour:Min"
#~ msgstr "Hora:Min"

#~ msgid "Access"
#~ msgstr "Acesso"

#~ msgid "Enable HTTPS access to SABnzbd."
#~ msgstr "Habilitar acesso HTTPS ao SABnzbd."

#~ msgid "Password protect access to SABnzbd (recommended)"
#~ msgstr "Proteger o acesso ao SABnzbd com senha (recomendado)"

#~ msgid "Misc"
#~ msgstr "Diversos"

#~ msgid "This field is required."
#~ msgstr "Este campo é necessário."

#~ msgid ""
#~ "Launch my internet browser with the SABnzbd page when the program starts."
#~ msgstr ""
#~ "Abrir meu navegador de internet com a página do SABnzbd quando o programa "
#~ "for iniciado."

#~ msgid "Please enter a whole number."
#~ msgstr "Por favor insira um número inteiro."

#~ msgid "Step One"
#~ msgstr "Primeiro Passo"

#~ msgid "Step Two"
#~ msgstr "Segundo Passo"

#~ msgid "Step Three"
#~ msgstr "Terceiro Passo"

#~ msgid "Step Four"
#~ msgstr "Quarto Passo"

#~ msgid "Step Five"
#~ msgstr "Quinto Passo"

#~ msgid "E.g. 119 or 563 for SSL"
#~ msgstr "Ex. 119 ou 563 para SSL"

#~ msgid "Failed to remove nzo from postproc queue (id)"
#~ msgstr "Falha ao remover nzb da fila de pós-processamento (id)"

#~ msgid "Use V23 unless your provider requires otherwise!"
#~ msgstr "Utilize V23 a não ser que o seu provedor exija outro!"

#~ msgid ""
#~ "Replace illegal characters in folder names by equivalents (otherwise remove)."
#~ msgstr ""
#~ "Substituir caracteres inválidos em nomes de pastas por equivalentes (caso "
#~ "contrário, removê-los)."

#~ msgid "Replace Illegal Characters in Folder Names"
#~ msgstr "Substituir caracteres inválidos em nomes de pastas"

#~ msgid "I want SABnzbd to be viewable from my pc only."
#~ msgstr "Quero que o SABnzbd seja acessado somente pelo meu computador."

#~ msgid "I want SABnzbd to be viewable by any pc on my network."
#~ msgstr ""
#~ "Quero que o SABnzbd seja acessado de qualquer computador em minha rede."

#~ msgid ""
#~ "After SABnzbd has finished restarting you will be able to access it at the "
#~ "following location: %s"
#~ msgstr ""
#~ "Após o SABnzbd ter reiniciado você será capaz de acessá-lo no seguinte "
#~ "local: %s"

#~ msgid "Notification classes"
#~ msgstr "Classes de notificação"

#~ msgid "Enable classes of messages to be reported (none, one or multiple)"
#~ msgstr ""
#~ "Habilita classes de mensagens a serem relatadas (nenhuma, uma, ou múltiplas)"

#~ msgid "WARNING: Aborted job \"%s\" because of encrypted RAR file"
#~ msgstr ""
#~ "ATENÇÃO: Tarefa \"%s\" cancelada por causa de arquivo RAR criptografado"

#~ msgid "OZnzb"
#~ msgstr "OZnzb"

#~ msgid ""
#~ "Send automatically calculated validation results for downloads to indexer."
#~ msgstr ""
#~ "Enviar ao indexador resultados de validação dos downloads calculados "
#~ "automaticamente."

#~ msgid "Refer to https://www.oznzb.com/profile"
#~ msgstr "Consulte https://www.oznzb.com/profile"

#~ msgid "Site API Key"
#~ msgstr "Chave API do site"

#~ msgid "Automatic Feedback"
#~ msgstr "Feedback Automático"

#~ msgid ""
#~ "Enhanced functionality including ratings and extra status information is "
#~ "available when connected to OZnzb indexer."
#~ msgstr ""
#~ "Funcionalidades aprimoradas incluindo avaliações e informações extras de "
#~ "status estão disponíveis quando conectado ao indexador OZnzb."

#~ msgid "Enable OZnzb Integration"
#~ msgstr "Ativar integração OZnzb"

#~ msgid ""
#~ "This key provides identity to indexer. Refer to "
#~ "https://www.oznzb.com/profile."
#~ msgstr ""
#~ "Esta chave fornece a identidade ao indexador. Consulte "
#~ "https://www.oznzb.com/profile."

#~ msgid "Enable built-in unrar functionality."
#~ msgstr "Ativa funcionalidade unrar interna."

#~ msgid "Enable built-in unzip functionality."
#~ msgstr "Ativa funcionalidade unzip interna."<|MERGE_RESOLUTION|>--- conflicted
+++ resolved
@@ -7,24 +7,15 @@
 msgstr ""
 "Project-Id-Version: sabnzbd\n"
 "Report-Msgid-Bugs-To: FULL NAME <EMAIL@ADDRESS>\n"
-<<<<<<< HEAD
-"POT-Creation-Date: 2017-08-24 15:30+0000\n"
-=======
 "POT-Creation-Date: 2017-09-10 20:30+0000\n"
->>>>>>> ba7d906b
 "PO-Revision-Date: 2016-01-01 22:58+0000\n"
 "Last-Translator: lrrosa <Unknown>\n"
 "Language-Team: Brazilian Portuguese <pt_BR@li.org>\n"
 "MIME-Version: 1.0\n"
 "Content-Type: text/plain; charset=UTF-8\n"
 "Content-Transfer-Encoding: 8bit\n"
-<<<<<<< HEAD
-"X-Launchpad-Export-Date: 2017-08-25 05:50+0000\n"
-"X-Generator: Launchpad (build 18446)\n"
-=======
 "X-Launchpad-Export-Date: 2017-09-11 06:25+0000\n"
 "X-Generator: Launchpad (build 18449)\n"
->>>>>>> ba7d906b
 
 #: SABnzbd.py [Error message]
 msgid "Failed to start web-interface"
@@ -482,17 +473,6 @@
 msgid "Error removing %s"
 msgstr "Erro ao remover %s"
 
-<<<<<<< HEAD
-#: sabnzbd/dirscanner.py [Warning message] # sabnzbd/rss.py [Warning message]
-msgid "Cannot read %s"
-msgstr "Não é possível ler %s"
-
-#: sabnzbd/dirscanner.py [Error message]
-msgid "Error while adding %s, removing"
-msgstr "Erro ao adicionar %s. Removendo"
-
-=======
->>>>>>> ba7d906b
 #: sabnzbd/dirscanner.py [Error message] # sabnzbd/dirscanner.py [Error message]
 msgid "Cannot read Watched Folder %s"
 msgstr "Não é possível ler a Pasta de Assistidos %s"
@@ -1024,14 +1004,6 @@
 msgid ""
 "Invalid par2 files or invalid PAR2 parameters, cannot verify or repair"
 msgstr ""
-<<<<<<< HEAD
-
-#: sabnzbd/newsunpack.py # sabnzbd/newsunpack.py
-#: sabnzbd/newsunpack.py # sabnzbd/newsunpack.py
-msgid "Repair failed, not enough repair blocks (%s short)"
-msgstr "Reparação falhou. Blocos de reparação insuficientes (faltam %s)"
-=======
->>>>>>> ba7d906b
 
 #: sabnzbd/newsunpack.py # sabnzbd/newsunpack.py
 msgid "Fetching %s blocks..."
@@ -4936,12 +4908,6 @@
 
 #: sabnzbd/skintext.py
 msgid ""
-<<<<<<< HEAD
-"In order to download from Usenet you will require access to a provider. Your "
-"ISP may provide you with access, however a premium provider is recommended. "
-"Don't have a Usenet provider? We recommend trying %s."
-msgstr ""
-=======
 "In order to download from usenet you will require access to a provider. Your "
 "ISP may provide you with access, however a premium provider is recommended."
 msgstr ""
@@ -4952,7 +4918,6 @@
 #: sabnzbd/skintext.py
 msgid "Don't have a usenet provider? We recommend trying %s."
 msgstr "Não tem um provedor usenet? Recomendamos testar %s."
->>>>>>> ba7d906b
 
 #: sabnzbd/tvsort.py [Error message]
 msgid "Error getting TV info (%s)"
